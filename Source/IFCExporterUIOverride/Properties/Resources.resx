--- conflicted
+++ resolved
@@ -693,7 +693,6 @@
   <data name="ExportIFC" xml:space="preserve">
     <value>Export IFC</value>
   </data>
-<<<<<<< HEAD
   <data name="SiteTransformOrigin" xml:space="preserve">
     <value>Basis for Site Transform placement</value>
   </data>
@@ -712,7 +711,7 @@
   </data>
   <data name="save" type="System.Resources.ResXFileRef, System.Windows.Forms">
     <value>..\Resources\save.ico;System.Drawing.Icon, System.Drawing, Version=4.0.0.0, Culture=neutral, PublicKeyToken=b03f5f7f11d50a3a</value>
-=======
+  </data>
   <data name="ER_Architecture" xml:space="preserve">
     <value>Architectural Reference Exchange</value>
   </data>
@@ -724,6 +723,5 @@
   </data>
   <data name="ER_Structural" xml:space="preserve">
     <value>Structural Reference Exchange</value>
->>>>>>> a216c68d
   </data>
 </root>