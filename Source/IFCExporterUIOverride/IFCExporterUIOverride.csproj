﻿<?xml version="1.0" encoding="utf-8"?>
<Project ToolsVersion="4.0" DefaultTargets="Build" xmlns="http://schemas.microsoft.com/developer/msbuild/2003">
  <PropertyGroup>
    <Configuration Condition=" '$(Configuration)' == '' ">Debug</Configuration>
    <Platform Condition=" '$(Platform)' == '' ">x86</Platform>
    <ProductVersion>8.0.30703</ProductVersion>
    <SchemaVersion>2.0</SchemaVersion>
    <ProjectGuid>{BF694550-5BEB-4DCF-8EC2-A5904690DC17}</ProjectGuid>
    <OutputType>Library</OutputType>
    <AppDesignerFolder>Properties</AppDesignerFolder>
    <RootNamespace>BIM.IFC.Export.UI</RootNamespace>
    <AssemblyName>IFCExportUIOverride</AssemblyName>
    <TargetFrameworkVersion>v4.6.1</TargetFrameworkVersion>
    <TargetFrameworkProfile>
    </TargetFrameworkProfile>
    <FileAlignment>512</FileAlignment>
    <ProjectTypeGuids>{60dc8134-eba5-43b8-bcc9-bb4bc16c2548};{FAE04EC0-301F-11D3-BF4B-00C04F79EFBC}</ProjectTypeGuids>
    <WarningLevel>4</WarningLevel>
    <PublishUrl>publish\</PublishUrl>
    <Install>true</Install>
    <InstallFrom>Disk</InstallFrom>
    <UpdateEnabled>false</UpdateEnabled>
    <UpdateMode>Foreground</UpdateMode>
    <UpdateInterval>7</UpdateInterval>
    <UpdateIntervalUnits>Days</UpdateIntervalUnits>
    <UpdatePeriodically>false</UpdatePeriodically>
    <UpdateRequired>false</UpdateRequired>
    <MapFileExtensions>true</MapFileExtensions>
    <ApplicationRevision>0</ApplicationRevision>
    <ApplicationVersion>1.0.0.%2a</ApplicationVersion>
    <IsWebBootstrapper>false</IsWebBootstrapper>
    <UseApplicationTrust>false</UseApplicationTrust>
    <BootstrapperEnabled>true</BootstrapperEnabled>
    <AssociatedParentPath>Revit.IFC</AssociatedParentPath>
  </PropertyGroup>
  <PropertyGroup>
    <StartupObject />
  </PropertyGroup>
  <PropertyGroup Condition="'$(Configuration)|$(Platform)' == 'Debug|x64'">
    <Prefer32Bit>false</Prefer32Bit>
  </PropertyGroup>
  <PropertyGroup Condition="'$(Configuration)|$(Platform)' == 'Release|x64'">
    <Prefer32Bit>false</Prefer32Bit>
    <OutputPath>bin\x64\Release\</OutputPath>
  </PropertyGroup>
  <PropertyGroup Condition="'$(Configuration)|$(Platform)' == 'Slow_Debug|x64'">
    <Prefer32Bit>false</Prefer32Bit>
  </PropertyGroup>
  <ItemGroup>
    <Reference Include="System" />
    <Reference Include="System.ComponentModel.Composition" />
    <Reference Include="System.Data" />
    <Reference Include="System.Drawing" />
    <Reference Include="System.Windows.Forms" />
    <Reference Include="System.Xml" />
    <Reference Include="Microsoft.CSharp" />
    <Reference Include="System.Core" />
    <Reference Include="System.Xml.Linq" />
    <Reference Include="System.Data.DataSetExtensions" />
    <Reference Include="System.Xaml">
      <RequiredTargetFramework>4.0</RequiredTargetFramework>
    </Reference>
    <Reference Include="WindowsBase" />
    <Reference Include="PresentationCore" />
    <Reference Include="PresentationFramework" />
    <Reference Include="WindowsFormsIntegration" />
  </ItemGroup>
  <ItemGroup>
    <Compile Include="COBieCompanyInfoTab.xaml.cs">
      <DependentUpon>COBieCompanyInfoTab.xaml</DependentUpon>
    </Compile>
    <Compile Include="COBieProjectInfoTab.xaml.cs">
      <DependentUpon>COBieProjectInfoTab.xaml</DependentUpon>
    </Compile>
    <Compile Include="IFCAddressInformationUI.xaml.cs">
      <DependentUpon>IFCAddressInformationUI.xaml</DependentUpon>
    </Compile>
    <Compile Include="IFCClassificationUI.xaml.cs">
      <DependentUpon>IFCClassificationUI.xaml</DependentUpon>
    </Compile>
    <Compile Include="IFCExchangeRequirements.cs" />
    <Compile Include="IFCFileHeaderInformationUI.xaml.cs">
      <DependentUpon>IFCFileHeaderInformationUI.xaml</DependentUpon>
    </Compile>
    <Compile Include="IFCPhaseAttributes.cs" />
    <Compile Include="IFCPropertySets.cs" />
    <Compile Include="IFCRenameExportSetup.xaml.cs">
      <DependentUpon>IFCRenameExportSetup.xaml</DependentUpon>
    </Compile>
    <Compile Include="IFCCommandOverrideApplication.cs" />
    <Compile Include="IFCNewExportSetup.xaml.cs">
      <DependentUpon>IFCNewExportSetup.xaml</DependentUpon>
    </Compile>
  </ItemGroup>
  <ItemGroup>
    <Compile Include="IFCExport.xaml.cs">
      <DependentUpon>IFCExport.xaml</DependentUpon>
    </Compile>
    <Compile Include="IFCExportConfiguration.cs" />
    <Compile Include="IFCExportConfigurationsMap.cs" />
    <Compile Include="IFCExporterUIWindow.xaml.cs">
      <DependentUpon>IFCExporterUIWindow.xaml</DependentUpon>
    </Compile>
    <Compile Include="IFCExportResult.cs" />
    <Compile Include="IFCFileFormatAttributes.cs" />
    <Compile Include="IFCSpaceBoundaryAttributes.cs" />
    <Compile Include="IFCUIUtility.cs" />
    <Compile Include="IFCVersionAttributes.cs" />
    <Compile Include="Properties\AssemblyInfo.cs">
      <SubType>Code</SubType>
    </Compile>
    <Compile Include="Properties\Resources.Designer.cs">
      <AutoGen>True</AutoGen>
      <DesignTime>True</DesignTime>
      <DependentUpon>Resources.resx</DependentUpon>
    </Compile>
    <Compile Include="Properties\Settings.Designer.cs">
      <AutoGen>True</AutoGen>
      <DependentUpon>Settings.settings</DependentUpon>
      <DesignTimeSharedInput>True</DesignTimeSharedInput>
    </Compile>
    <EmbeddedResource Include="Properties\Resources.fr.resx">
      <SubType>Designer</SubType>
    </EmbeddedResource>
    <EmbeddedResource Include="Properties\Resources.resx">
      <Generator>PublicResXFileCodeGenerator</Generator>
      <LastGenOutput>Resources.Designer.cs</LastGenOutput>
      <SubType>Designer</SubType>
    </EmbeddedResource>
    <None Include="Properties\Settings.settings">
      <Generator>SettingsSingleFileGenerator</Generator>
      <LastGenOutput>Settings.Designer.cs</LastGenOutput>
    </None>
    <AppDesigner Include="Properties\" />
  </ItemGroup>
  <ItemGroup>
    <BootstrapperPackage Include=".NETFramework,Version=v4.0,Profile=Client">
      <Visible>False</Visible>
      <ProductName>Microsoft .NET Framework 4 Client Profile %28x86 and x64%29</ProductName>
      <Install>true</Install>
    </BootstrapperPackage>
    <BootstrapperPackage Include="Microsoft.Net.Client.3.5">
      <Visible>False</Visible>
      <ProductName>.NET Framework 3.5 SP1 Client Profile</ProductName>
      <Install>false</Install>
    </BootstrapperPackage>
    <BootstrapperPackage Include="Microsoft.Net.Framework.3.5.SP1">
      <Visible>False</Visible>
      <ProductName>.NET Framework 3.5 SP1</ProductName>
      <Install>false</Install>
    </BootstrapperPackage>
    <BootstrapperPackage Include="Microsoft.Windows.Installer.3.1">
      <Visible>False</Visible>
      <ProductName>Windows Installer 3.1</ProductName>
      <Install>true</Install>
    </BootstrapperPackage>
  </ItemGroup>
  <ItemGroup>
    <Page Include="COBieCompanyInfoTab.xaml">
      <Generator>MSBuild:Compile</Generator>
      <SubType>Designer</SubType>
    </Page>
    <Page Include="COBieProjectInfoTab.xaml">
      <Generator>MSBuild:Compile</Generator>
      <SubType>Designer</SubType>
    </Page>
    <Page Include="IFCAddressInformationUI.xaml">
      <Generator>MSBuild:Compile</Generator>
      <SubType>Designer</SubType>
    </Page>
    <Page Include="IFCClassificationUI.xaml">
      <Generator>MSBuild:Compile</Generator>
      <SubType>Designer</SubType>
    </Page>
    <Page Include="IFCFileHeaderInformationUI.xaml">
      <Generator>MSBuild:Compile</Generator>
      <SubType>Designer</SubType>
    </Page>
    <Page Include="IFCRenameExportSetup.xaml">
      <Generator>MSBuild:Compile</Generator>
      <SubType>Designer</SubType>
    </Page>
    <Page Include="IFCExport.xaml">
      <SubType>Designer</SubType>
      <Generator>MSBuild:Compile</Generator>
    </Page>
    <Page Include="IFCExporterUIWindow.xaml">
      <Generator>MSBuild:Compile</Generator>
      <SubType>Designer</SubType>
    </Page>
    <Page Include="IFCNewExportSetup.xaml">
      <SubType>Designer</SubType>
      <Generator>MSBuild:Compile</Generator>
    </Page>
  </ItemGroup>
  <ItemGroup>
    <Resource Include="icons\create.ico" />
  </ItemGroup>
  <ItemGroup>
    <Resource Include="icons\delete.ico" />
  </ItemGroup>
  <ItemGroup>
    <Resource Include="icons\rename.ico" />
  </ItemGroup>
  <ItemGroup>
    <Resource Include="icons\duplicate_ico.ico" />
  </ItemGroup>
  <ItemGroup>
    <ProjectReference Include="..\Revit.IFC.Common\Revit.IFC.Common.csproj">
      <Project>{032EA4DC-181F-4453-9F93-E08DE1C07D95}</Project>
      <Name>Revit.IFC.Common</Name>
      <Private>False</Private>
    </ProjectReference>
  </ItemGroup>
  <Import Project=".\IFCExporterUIOverride.props" />
  <PropertyGroup>
  </PropertyGroup>
  <PropertyGroup>
<<<<<<< HEAD
    <PostBuildEvent>Copy "$(TargetPath)" "C:\Program Files (x86)\Revit IFC 2017\"</PostBuildEvent>
=======
    <PostBuildEvent>copy $(TargetPath) $(SolutionDir)$(ConfigurationName)\$(TargetFileName) /Y
copy $(TargetDir)$(TargetName).pdb $(SolutionDir)$(ConfigurationName)\$(TargetName).pdb /Y</PostBuildEvent>
>>>>>>> 8b6d8b9b
  </PropertyGroup>
  <!-- To modify your build process, add your task inside one of the targets below and uncomment it. 
       Other similar extension points exist, see Microsoft.Common.targets.
  <Target Name="BeforeBuild">
  </Target>
  <Target Name="AfterBuild">
  </Target>
  -->
</Project><|MERGE_RESOLUTION|>--- conflicted
+++ resolved
@@ -216,12 +216,7 @@
   <PropertyGroup>
   </PropertyGroup>
   <PropertyGroup>
-<<<<<<< HEAD
     <PostBuildEvent>Copy "$(TargetPath)" "C:\Program Files (x86)\Revit IFC 2017\"</PostBuildEvent>
-=======
-    <PostBuildEvent>copy $(TargetPath) $(SolutionDir)$(ConfigurationName)\$(TargetFileName) /Y
-copy $(TargetDir)$(TargetName).pdb $(SolutionDir)$(ConfigurationName)\$(TargetName).pdb /Y</PostBuildEvent>
->>>>>>> 8b6d8b9b
   </PropertyGroup>
   <!-- To modify your build process, add your task inside one of the targets below and uncomment it. 
        Other similar extension points exist, see Microsoft.Common.targets.
