﻿<?xml version="1.0" encoding="utf-8"?>
<Project ToolsVersion="4.0" DefaultTargets="Build" xmlns="http://schemas.microsoft.com/developer/msbuild/2003">
  <Import Project="..\..\packages\Antlr4.CodeGenerator.4.6.4\build\Antlr4.CodeGenerator.props" Condition="Exists('..\..\packages\Antlr4.CodeGenerator.4.6.4\build\Antlr4.CodeGenerator.props')" />
  <PropertyGroup>
    <Configuration Condition=" '$(Configuration)' == '' ">Debug</Configuration>
    <Platform Condition=" '$(Platform)' == '' ">x86</Platform>
    <ProductVersion>8.0.30703</ProductVersion>
    <SchemaVersion>2.0</SchemaVersion>
    <ProjectGuid>{BCE5141A-291B-4CD8-A69B-7B9345AA00E9}</ProjectGuid>
    <OutputType>Library</OutputType>
    <AppDesignerFolder>Properties</AppDesignerFolder>
    <RootNamespace>Revit.IFC.Export</RootNamespace>
    <AssemblyName>Revit.IFC.Export</AssemblyName>
    <TargetFrameworkVersion>v4.5.2</TargetFrameworkVersion>
    <TargetFrameworkProfile>
    </TargetFrameworkProfile>
    <FileAlignment>512</FileAlignment>
    <ProjectTypeGuids>{FAE04EC0-301F-11D3-BF4B-00C04F79EFBC}</ProjectTypeGuids>
    <WarningLevel>4</WarningLevel>
    <PublishUrl>Publish\</PublishUrl>
    <Install>true</Install>
    <InstallFrom>Disk</InstallFrom>
    <UpdateEnabled>false</UpdateEnabled>
    <UpdateMode>Foreground</UpdateMode>
    <UpdateInterval>7</UpdateInterval>
    <UpdateIntervalUnits>Days</UpdateIntervalUnits>
    <UpdatePeriodically>false</UpdatePeriodically>
    <UpdateRequired>false</UpdateRequired>
    <MapFileExtensions>true</MapFileExtensions>
    <ApplicationRevision>0</ApplicationRevision>
    <ApplicationVersion>1.0.0.%2a</ApplicationVersion>
    <IsWebBootstrapper>false</IsWebBootstrapper>
    <UseApplicationTrust>false</UseApplicationTrust>
    <BootstrapperEnabled>true</BootstrapperEnabled>
    <NuGetPackageImportStamp>
    </NuGetPackageImportStamp>
  </PropertyGroup>
  <PropertyGroup>
    <StartupObject />
  </PropertyGroup>
  <PropertyGroup Condition="'$(Configuration)|$(Platform)' == 'Debug|x64'">
    <Prefer32Bit>false</Prefer32Bit>
    <OutputPath>..\..\..\..\..\Debugx64\</OutputPath>
  </PropertyGroup>
  <PropertyGroup Condition="'$(Configuration)|$(Platform)' == 'Release|x64'">
    <Prefer32Bit>false</Prefer32Bit>
    <OutputPath>..\..\..\..\..\Releasex64\</OutputPath>
  </PropertyGroup>
  <PropertyGroup Condition="'$(Configuration)|$(Platform)' == 'Slow_Debug|x64'">
    <Prefer32Bit>false</Prefer32Bit>
    <OutputPath>..\..\..\..\..\Slow_Debugx64\</OutputPath>
  </PropertyGroup>
  <PropertyGroup Condition="'$(Configuration)|$(Platform)' == 'Debug|AnyCPU'">
    <DebugSymbols>true</DebugSymbols>
    <OutputPath>bin\Debug\</OutputPath>
    <DefineConstants>DEBUG;TRACE;DEBUGTEST</DefineConstants>
    <TreatWarningsAsErrors>true</TreatWarningsAsErrors>
    <NoWarn>1607</NoWarn>
    <DebugType>full</DebugType>
    <PlatformTarget>AnyCPU</PlatformTarget>
    <ErrorReport>prompt</ErrorReport>
    <CodeAnalysisRuleSet>AllRules.ruleset</CodeAnalysisRuleSet>
    <DocumentationFile>
    </DocumentationFile>
  </PropertyGroup>
  <PropertyGroup Condition="'$(Configuration)|$(Platform)' == 'Release|AnyCPU'">
    <DebugSymbols>true</DebugSymbols>
    <OutputPath>bin\Release\</OutputPath>
    <DefineConstants>TRACE;OVERRIDE_VERSION</DefineConstants>
    <Optimize>true</Optimize>
    <TreatWarningsAsErrors>true</TreatWarningsAsErrors>
    <NoWarn>1607</NoWarn>
    <DebugType>full</DebugType>
    <PlatformTarget>AnyCPU</PlatformTarget>
    <ErrorReport>prompt</ErrorReport>
    <CodeAnalysisRuleSet>AllRules.ruleset</CodeAnalysisRuleSet>
  </PropertyGroup>
  <PropertyGroup Condition="'$(Configuration)|$(Platform)' == 'Slow_Debug|AnyCPU'">
    <DebugSymbols>true</DebugSymbols>
    <OutputPath>bin\Slow_Debug\</OutputPath>
    <DefineConstants>DEBUG;TRACE;OVERRIDE_VERSION</DefineConstants>
    <TreatWarningsAsErrors>true</TreatWarningsAsErrors>
    <NoWarn>1607</NoWarn>
    <DebugType>full</DebugType>
    <PlatformTarget>AnyCPU</PlatformTarget>
    <ErrorReport>prompt</ErrorReport>
    <CodeAnalysisRuleSet>AllRules.ruleset</CodeAnalysisRuleSet>
  </PropertyGroup>
  <ItemGroup>
<<<<<<< HEAD
    <Reference Include="GeometryGymIFC, Version=0.0.15.0, Culture=neutral, processorArchitecture=MSIL">
      <SpecificVersion>False</SpecificVersion>
      <HintPath>..\..\..\..\Geometry Gym\source code\GeometryGym\BIM\IFC\GeometryGymIFC\GeometryGymIFC\bin\Debug\GeometryGymIFC.dll</HintPath>
    </Reference>
    <Reference Include="Newtonsoft.Json, Version=10.0.0.0, Culture=neutral, PublicKeyToken=30ad4fe6b2a6aeed, processorArchitecture=MSIL">
      <HintPath>..\..\packages\Newtonsoft.Json.10.0.3\lib\net45\Newtonsoft.Json.dll</HintPath>
      <Private>True</Private>
=======
    <Reference Include="Antlr4.Runtime, Version=4.6.0.0, Culture=neutral, PublicKeyToken=09abb75b9ed49849, processorArchitecture=MSIL">
      <HintPath>..\..\packages\Antlr4.Runtime.4.6.4\lib\net45\Antlr4.Runtime.dll</HintPath>
      <Private>True</Private>
    </Reference>
    <Reference Include="RevitAPI, Version=17.0.0.0, Culture=neutral, processorArchitecture=AMD64">
      <SpecificVersion>False</SpecificVersion>
      <HintPath>..\..\..\..\..\..\..\..\Program Files\Autodesk\Revit 2017\RevitAPI.dll</HintPath>
    </Reference>
    <Reference Include="RevitAPIIFC">
      <HintPath>..\..\..\..\..\..\..\..\Program Files\Autodesk\Revit 2017\RevitAPIIFC.dll</HintPath>
>>>>>>> a216c68d
    </Reference>
    <Reference Include="System" />
    <Reference Include="System.XML" />
  </ItemGroup>
  <ItemGroup>
    <Compile Include="Exporter\AreaSchemeExporter.cs" />
    <Compile Include="Exporter\AssemblyInstanceExporter.cs" />
    <Compile Include="Exporter\AssemblyInstanceInfo.cs" />
    <Compile Include="Exporter\BeamExporter.cs" />
    <Compile Include="Exporter\BodyData.cs" />
    <Compile Include="Exporter\BodyExporterOptions.cs" />
    <Compile Include="Exporter\BodyGroupData.cs" />
    <Compile Include="Exporter\BodyGroupKey.cs" />
    <Compile Include="Exporter\BoundingBoxExporter.cs" />
    <Compile Include="Exporter\CeilingExporter.cs" />
    <Compile Include="Exporter\ConnectorExporter.cs" />
    <Compile Include="Exporter\CurtainSystemExporter.cs" />
    <Compile Include="Exporter\DoorWindowExporter.cs" />
    <Compile Include="Exporter\DuctInsulationExporter.cs" />
    <Compile Include="Exporter\DuctLiningExporter.cs" />
    <Compile Include="Exporter\ExtrusionExporter.cs" />
    <Compile Include="Exporter\FabricSheetExporter.cs" />
    <Compile Include="Exporter\FilledRegionExporter.cs" />
    <Compile Include="Exporter\FootingExporter.cs" />
    <Compile Include="Exporter\GenericMEPExporter.cs" />
    <Compile Include="Exporter\GridExporter.cs" />
    <Compile Include="Exporter\GroupExporter.cs" />
    <Compile Include="Exporter\GroupInfo.cs" />
    <Compile Include="Exporter\HandleAndData.cs" />
    <Compile Include="Exporter\HostedSweepExporter.cs" />
    <Compile Include="Exporter\HostObjectExporter.cs" />
    <Compile Include="Exporter\InsulationExporter.cs" />
    <Compile Include="Exporter\PartExporter.cs" />
    <Compile Include="Exporter\PileExporter.cs" />
    <Compile Include="Exporter\PipeInsulationExporter.cs" />
<<<<<<< HEAD
    <Compile Include="Exporter\PropertySet\AttributeEntryMap.cs" />
    <Compile Include="Exporter\PropertySet\AttributeSetDescription.cs" />
    <Compile Include="Exporter\PropertySet\AttributeEntry.cs" />
=======
    <Compile Include="Exporter\PropertySetsInitialization.cs" />
>>>>>>> a216c68d
    <Compile Include="Exporter\PropertySet\Calculators\BeamLoadBearingCalculator.cs" />
    <Compile Include="Exporter\PropertySet\Calculators\BeamMemberSpanCalculator.cs" />
    <Compile Include="Exporter\PropertySet\Calculators\CrossSectionAreaCalculator.cs" />
    <Compile Include="Exporter\PropertySet\Calculators\DoorAreaCalculator.cs" />
    <Compile Include="Exporter\PropertySet\Calculators\GrossAreaCalculator.cs" />
    <Compile Include="Exporter\PropertySet\Calculators\GrossSurfaceAreaCalculator.cs" />
    <Compile Include="Exporter\PropertySet\Calculators\GrossVolumeCalculator.cs" />
    <Compile Include="Exporter\PropertySet\Calculators\GrossWeightCalculator.cs" />
    <Compile Include="Exporter\PropertySet\Calculators\LengthCalculator.cs" />
    <Compile Include="Exporter\PropertySet\Calculators\NetSurfaceAreaCalculator.cs" />
    <Compile Include="Exporter\PropertySet\Calculators\NetVolumeCalculator.cs" />
    <Compile Include="Exporter\PropertySet\Calculators\NetWeightCalculator.cs" />
    <Compile Include="Exporter\PropertySet\Calculators\OuterSurfaceAreaCalculator.cs" />
    <Compile Include="Exporter\PropertySet\Calculators\StructuralMemberRollCalculator.cs" />
    <Compile Include="Exporter\PropertySet\Calculators\WindowAreaCalculator.cs" />
    <Compile Include="Exporter\PropertySet\Calculators\ColumnLoadBearingCalculator.cs" />
    <Compile Include="Exporter\PropertySet\Calculators\CoveringFinishCalculator.cs" />
    <Compile Include="Exporter\PropertySet\Calculators\ISOCD3766BendingEndHookCalculator.cs" />
    <Compile Include="Exporter\PropertySet\Calculators\ISOCD3766BendingRadiusCalculator.cs" />
    <Compile Include="Exporter\PropertySet\Calculators\ISOCD3766BendingStartHookCalculator.cs" />
    <Compile Include="Exporter\PropertySet\Calculators\ISOCD3766ShapeCode.cs" />
    <Compile Include="Exporter\PropertySet\Calculators\ISOCD3766ShapeParameterACalculator.cs" />
    <Compile Include="Exporter\PropertySet\Calculators\ISOCD3766ShapeParameterBCalculator.cs" />
    <Compile Include="Exporter\PropertySet\Calculators\ISOCD3766ShapeParameterCCalculator.cs" />
    <Compile Include="Exporter\PropertySet\Calculators\ISOCD3766ShapeParameterDCalculator.cs" />
    <Compile Include="Exporter\PropertySet\Calculators\ISOCD3766ShapeParameterECalculator.cs" />
    <Compile Include="Exporter\PropertySet\Calculators\ProvisionForVoidDepthCalculator.cs" />
    <Compile Include="Exporter\PropertySet\Calculators\ProvisionForVoidDiameterCalculator.cs" />
    <Compile Include="Exporter\PropertySet\Calculators\ProvisionForVoidHeightCalculator.cs" />
    <Compile Include="Exporter\PropertySet\Calculators\ProvisionForVoidShapeCalculator.cs" />
    <Compile Include="Exporter\PropertySet\Calculators\ProvisionForVoidWidthCalculator.cs" />
    <Compile Include="Exporter\PropertySet\Calculators\SlopeCalculator.cs" />
    <Compile Include="Exporter\PropertySet\Calculators\ExtendToStructureCalculator.cs" />
    <Compile Include="Exporter\PropertySet\Calculators\ExternalCalculator.cs" />
    <Compile Include="Exporter\PropertySet\Calculators\LoadBearingCalculator.cs" />
    <Compile Include="Exporter\PropertySet\Calculators\NumberOfStoreysCalculator.cs" />
    <Compile Include="Exporter\PropertySet\Calculators\RailingHeightCalculator.cs" />
    <Compile Include="Exporter\PropertySet\Calculators\RampFlightSlopeCalculator.cs" />
    <Compile Include="Exporter\PropertySet\Calculators\RoofProjectedAreaCalculator.cs" />
    <Compile Include="Exporter\PropertySet\Calculators\SpaceConcealCalculator.cs" />
    <Compile Include="Exporter\PropertySet\Calculators\SpaceTemperatureCalculator.cs" />
    <Compile Include="Exporter\PropertySet\Calculators\SpecificZoneCalculator.cs" />
    <Compile Include="Exporter\PropertySet\Calculators\StairRiserTreadsCalculator.cs" />
    <Compile Include="Exporter\PropertySet\ClassificationUtil.cs" />
    <Compile Include="Exporter\PropertySet\ElectricalCurrentPropertyUtil.cs" />
    <Compile Include="Exporter\PropertySet\ElectricalVoltagePropertyUtil.cs" />
    <Compile Include="Exporter\PropertySet\EntryMap.cs" />
    <Compile Include="Exporter\PropertySet\FrequencyPropertyUtil.cs" />
    <Compile Include="Exporter\PropertySet\PositivePlaneAnglePropertyUtil.cs" />
    <Compile Include="Exporter\PropertySet\PropertySetDefinition.cs" />
    <Compile Include="Exporter\PropertySet\PropertySetDefinitionIFC2x2Enum.cs" />
    <Compile Include="Exporter\PropertySet\PropertySetDefinitionIFC2x3TC1Enum.cs" />
    <Compile Include="Exporter\PropertySet\PropertySetDefinitionIFC4_ADD1Enum.cs" />
    <Compile Include="Exporter\PropertySet\PropertySetDefinitionIFC4_ADD2Enum.cs" />
    <Compile Include="Exporter\PropertySet\PropertySetDescription.cs" />
    <Compile Include="Exporter\PropertySet\PropertySetEntry.cs" />
    <Compile Include="Exporter\PropertySet\PropertySetEntryMap.cs" />
    <Compile Include="Exporter\PropertySet\PropertySetEntryUtil.cs" />
    <Compile Include="Exporter\PropertySet\PropertyUtil.cs" />
    <Compile Include="Exporter\PropertySet\QuantityDescription.cs" />
    <Compile Include="Exporter\PropertySet\QuantityEntry.cs" />
    <Compile Include="Exporter\PropertySet\Calculators\ReferenceCalculator.cs" />
    <Compile Include="Exporter\PropertySet\Calculators\SlabLoadBearingCalculator.cs" />
    <Compile Include="Exporter\PropertySet\Calculators\SlabPerimeterCalculator.cs" />
    <Compile Include="Exporter\PropertySet\Calculators\SlabWidthCalculator.cs" />
    <Compile Include="Exporter\PropertySet\Calculators\SpaceAreaCalculator.cs" />
    <Compile Include="Exporter\PropertySet\Calculators\SpaceHeightCalculator.cs" />
    <Compile Include="Exporter\PropertySet\Calculators\SpaceLevelAreaCalculator.cs" />
    <Compile Include="Exporter\PropertySet\Calculators\SpaceLevelDescriptionCalculator.cs" />
    <Compile Include="Exporter\PropertySet\Calculators\SpacePerimeterCalculator.cs" />
    <Compile Include="Exporter\PropertySet\Calculators\SpaceVolumeCalculator.cs" />
    <Compile Include="Exporter\PropertySet\QuantityEntryMap.cs" />
    <Compile Include="Exporter\ProxyElementExporter.cs" />
    <Compile Include="Exporter\RailingExporter.cs" />
    <Compile Include="Exporter\RampExporter.cs" />
    <Compile Include="Exporter\RebarCouplerExporter.cs" />
    <Compile Include="Exporter\RebarExporter.cs" />
    <Compile Include="Exporter\RoofExporter.cs" />
    <Compile Include="Exporter\SiteExporter.cs" />
    <Compile Include="Exporter\SpaceBoundary.cs" />
    <Compile Include="Exporter\SpaceOccupantInfo.cs" />
    <Compile Include="Exporter\SpatialElementExporter.cs" />
    <Compile Include="Exporter\StairRampContainerInfo.cs" />
    <Compile Include="Exporter\StairsExporter.cs" />
    <Compile Include="Exporter\StructuralMemberExporter.cs" />
    <Compile Include="Exporter\SurfaceExporter.cs" />
    <Compile Include="Exporter\SweptSolidExporter.cs" />
    <Compile Include="Exporter\TextNoteExporter.cs" />
    <Compile Include="Exporter\TypePropertyInfo.cs" />
    <Compile Include="Exporter\WallConnectionData.cs" />
    <Compile Include="Exporter\WallExporter.cs" />
    <Compile Include="Exporter\WallSweepExporter.cs" />
    <Compile Include="Exporter\ZoneExporter.cs" />
    <Compile Include="Exporter\ZoneInfo.cs" />
    <Compile Include="Properties\Resources.Designer.cs">
      <AutoGen>True</AutoGen>
      <DesignTime>True</DesignTime>
      <DependentUpon>Resources.resx</DependentUpon>
    </Compile>
    <Compile Include="Toolkit\IFCValidateEntry.cs" />
    <Compile Include="Toolkit\IFC4Enums.cs" />
    <Compile Include="Toolkit\IFCEnums.cs" />
    <Compile Include="Toolkit\IFCInstanceExporter.cs" />
    <Compile Include="Toolkit\PlacementSetter.cs" />
    <Compile Include="Toolkit\IFCSubElementEnums.cs" />
    <Compile Include="Toolkit\IFCDataUtil.cs" />
    <Compile Include="Toolkit\TransformSetter.cs" />
    <Compile Include="Utility\AllocatedGeometryObjectCache.cs" />
    <Compile Include="Utility\AssemblyInstanceCache.cs" />
    <Compile Include="Utility\AttributeCache.cs" />
    <Compile Include="Utility\BooleanPropertyInfoCache.cs" />
    <Compile Include="Utility\CategoryUtil.cs" />
    <Compile Include="Utility\ClassificationLocationCache.cs" />
    <Compile Include="Utility\ClassificationCache.cs" />
    <Compile Include="Utility\ContainmentCache.cs" />
    <Compile Include="Utility\CurveAnnotationCache.cs" />
    <Compile Include="Exporter\FamilyInstanceExporter.cs" />
    <Compile Include="Exporter\PropertySet\Description.cs" />
    <Compile Include="Exporter\PropertySet\DescriptionCalculator.cs" />
    <Compile Include="Exporter\PropertySet\Entry.cs" />
    <Compile Include="Exporter\PropertySet\PropertyCalculator.cs" />
    <Compile Include="Exporter\BodyExporter.cs" />
    <Compile Include="Exporter\CurveElementExporter.cs" />
    <Compile Include="Exporter\Exporter.cs" />
    <Compile Include="Exporter\ExporterInitializer.cs" />
    <Compile Include="Exporter\FloorExporter.cs" />
    <Compile Include="Utility\DoorWindowDelayedOpeningCreator.cs" />
    <Compile Include="Utility\DoorWindowDelayedOpeningCreatorCache.cs" />
    <Compile Include="Utility\DoorWindowInfo.cs" />
    <Compile Include="Utility\DoorWindowOpeningInfo.cs" />
    <Compile Include="Utility\DoorWindowUtil.cs" />
    <Compile Include="Utility\DoublePropertyInfoCache.cs" />
    <Compile Include="Utility\DummyHostCache.cs" />
    <Compile Include="Utility\ElementFilteringUtil.cs" />
    <Compile Include="Utility\ElementToHandleCache.cs" />
    <Compile Include="Utility\ExporterCacheManager.cs" />
    <Compile Include="Utility\ExporterStateManager.cs" />
    <Compile Include="Utility\ExporterUtil.cs" />
    <Compile Include="Utility\ExportOptionsCache.cs" />
    <Compile Include="Utility\FamilyExporterUtil.cs" />
    <Compile Include="Utility\FamilyTypeInfo.cs" />
    <Compile Include="Utility\FootPrintInfo.cs" />
    <Compile Include="Utility\GeometryUtil.cs" />
    <Compile Include="Utility\GroupCache.cs" />
    <Compile Include="Utility\GroupElementGeometryCache.cs" />
    <Compile Include="Utility\GUIDOptions.cs" />
    <Compile Include="Utility\GUIDUtil.cs" />
    <Compile Include="Utility\HandleToElementCache.cs" />
    <Compile Include="Utility\HostPartsCache.cs" />
    <Compile Include="Utility\IntegerPropertyInfoCache.cs" />
    <Compile Include="Utility\LevelInfoCache.cs" />
    <Compile Include="Utility\LevelUtil.cs" />
    <Compile Include="Utility\LogicalPropertyInfoCache.cs" />
    <Compile Include="Utility\MaterialAndProfile.cs" />
    <Compile Include="Utility\MaterialConstituentSetCache.cs" />
    <Compile Include="Utility\MEPCache.cs" />
    <Compile Include="Utility\NamingOptions.cs" />
    <Compile Include="Utility\NamingUtil.cs" />
    <Compile Include="Utility\OpeningUtil.cs" />
    <Compile Include="Utility\ParameterElementCache.cs" />
    <Compile Include="Utility\ParameterUtil.cs" />
    <Compile Include="Utility\ParamExprErrorListener.cs" />
    <Compile Include="Utility\ParamExprListener.cs" />
    <Compile Include="Utility\ParamExprLogger.cs" />
    <Compile Include="Utility\ParamExprResolver.cs" />
    <Compile Include="Utility\PartExportedCache.cs" />
    <Compile Include="Utility\PresentationLayerSetCache.cs" />
    <Compile Include="Utility\ProductWrapper.cs" />
    <Compile Include="Utility\PropertyInfoCache.cs" />
    <Compile Include="Utility\PropertyMap.cs" />
    <Compile Include="Utility\PropertySetOptions.cs" />
    <Compile Include="Utility\RepresentationUtil.cs" />
    <Compile Include="Utility\SimpleSweptSolidAnalyzer.cs" />
    <Compile Include="Utility\SolidMeshGeometryInfo.cs" />
    <Compile Include="Utility\SpaceBoundingElementUtil.cs" />
    <Compile Include="Utility\SpaceInfo.cs" />
    <Compile Include="Utility\SpaceOccupantInfoCache.cs" />
    <Compile Include="Utility\StairRampContainerInfoCache.cs" />
    <Compile Include="Utility\StringPropertyInfoCache.cs" />
    <Compile Include="Utility\SystemsCache.cs" />
    <Compile Include="Utility\TriangleMergeUtil.cs" />
    <Compile Include="Utility\TypePropertyInfoCache.cs" />
    <Compile Include="Utility\UnitsCache.cs" />
    <Compile Include="Utility\UnitUtil.cs" />
    <Compile Include="Utility\WallConnectionDataCache.cs" />
    <Compile Include="Utility\ZoneInfoCache.cs" />
    <Compile Include="Utility\MaterialHandleCache.cs" />
    <Compile Include="Utility\MaterialLayerRelationsCache.cs" />
    <Compile Include="Utility\MaterialLayerSetCache.cs" />
    <Compile Include="Utility\MaterialRelationsCache.cs" />
    <Compile Include="Utility\ParameterCache.cs" />
    <Compile Include="Properties\AssemblyInfo.cs" />
    <AppDesigner Include="Properties\" />
    <Compile Include="Utility\PresentationStyleAssignmentCache.cs" />
    <Compile Include="Utility\SpaceBoundaryCache.cs" />
    <Compile Include="Utility\TypeObjectsCache.cs" />
    <Compile Include="Utility\TypeRelationsCache.cs" />
  </ItemGroup>
  <ItemGroup>
    <BootstrapperPackage Include="Microsoft.Net.Framework.2.0">
      <Visible>False</Visible>
      <ProductName>.NET Framework 2.0 %28x86%29</ProductName>
      <Install>false</Install>
    </BootstrapperPackage>
    <BootstrapperPackage Include="Microsoft.Net.Framework.3.0">
      <Visible>False</Visible>
      <ProductName>.NET Framework 3.0 %28x86%29</ProductName>
      <Install>true</Install>
    </BootstrapperPackage>
    <BootstrapperPackage Include="Microsoft.Net.Framework.3.5">
      <Visible>False</Visible>
      <ProductName>.NET Framework 3.5</ProductName>
      <Install>false</Install>
    </BootstrapperPackage>
    <BootstrapperPackage Include="Microsoft.Windows.Installer.3.1">
      <Visible>False</Visible>
      <ProductName>Windows Installer 3.1</ProductName>
      <Install>true</Install>
    </BootstrapperPackage>
  </ItemGroup>
  <ItemGroup>
    <ProjectReference Include="..\Revit.IFC.Common\Revit.IFC.Common.csproj">
      <Project>{032EA4DC-181F-4453-9F93-E08DE1C07D95}</Project>
      <Name>Revit.IFC.Common</Name>
      <Private>False</Private>
    </ProjectReference>
  </ItemGroup>
  <ItemGroup>
    <EmbeddedResource Include="Properties\Resources.resx">
      <Generator>ResXFileCodeGenerator</Generator>
      <LastGenOutput>Resources.Designer.cs</LastGenOutput>
      <SubType>Designer</SubType>
    </EmbeddedResource>
  </ItemGroup>
  <ItemGroup>
    <None Include="packages.config" />
<<<<<<< HEAD
=======
    <Antlr4 Include="Utility\ParamExprGrammar.g4">
      <Generator>MSBuild:Compile</Generator>
      <CustomToolNamespace>Revit.IFC.Export.Utility</CustomToolNamespace>
      <CopyToOutputDirectory>PreserveNewest</CopyToOutputDirectory>
    </Antlr4>
>>>>>>> a216c68d
  </ItemGroup>
  <!--
    Always Import the appropriate *.OutputPath.targets file BEFORE the
    Revit.CSharp.targets file, otherwise VisualStudio will complain
    about missing OutputPath tags.
    -->
  <Import Project=".\Revit.IFC.Export.props" />
  <PropertyGroup>
<<<<<<< HEAD
    <PostBuildEvent>Copy "$(TargetPath)" "C:\Program Files (x86)\Revit IFC 2018\"
Copy "$(TargetDir)\GeometryGymIFC.dll" "C:\Program Files (x86)\Revit IFC 2018\"</PostBuildEvent>
=======
    <PostBuildEvent>copy $(TargetPath) $(SolutionDir)$(ConfigurationName)\$(TargetFileName) /Y
copy $(TargetDir)$(TargetName).pdb $(SolutionDir)$(ConfigurationName)\$(TargetName).pdb /Y</PostBuildEvent>
>>>>>>> a216c68d
  </PropertyGroup>
  <Target Name="EnsureNuGetPackageBuildImports" BeforeTargets="PrepareForBuild">
    <PropertyGroup>
      <ErrorText>This project references NuGet package(s) that are missing on this computer. Use NuGet Package Restore to download them.  For more information, see http://go.microsoft.com/fwlink/?LinkID=322105. The missing file is {0}.</ErrorText>
    </PropertyGroup>
    <Error Condition="!Exists('..\..\packages\Antlr4.CodeGenerator.4.6.4\build\Antlr4.CodeGenerator.props')" Text="$([System.String]::Format('$(ErrorText)', '..\..\packages\Antlr4.CodeGenerator.4.6.4\build\Antlr4.CodeGenerator.props'))" />
    <Error Condition="!Exists('..\..\packages\Antlr4.CodeGenerator.4.6.4\build\Antlr4.CodeGenerator.targets')" Text="$([System.String]::Format('$(ErrorText)', '..\..\packages\Antlr4.CodeGenerator.4.6.4\build\Antlr4.CodeGenerator.targets'))" />
  </Target>
  <Import Project="..\..\packages\Antlr4.CodeGenerator.4.6.4\build\Antlr4.CodeGenerator.targets" Condition="Exists('..\..\packages\Antlr4.CodeGenerator.4.6.4\build\Antlr4.CodeGenerator.targets')" />
  <!-- To modify your build process, add your task inside one of the targets below and uncomment it. 
       Other similar extension points exist, see Microsoft.Common.targets.
  <Target Name="BeforeBuild">
  </Target>
  <Target Name="AfterBuild">
  </Target>
  -->
</Project><|MERGE_RESOLUTION|>--- conflicted
+++ resolved
@@ -40,7 +40,7 @@
   </PropertyGroup>
   <PropertyGroup Condition="'$(Configuration)|$(Platform)' == 'Debug|x64'">
     <Prefer32Bit>false</Prefer32Bit>
-    <OutputPath>..\..\..\..\..\Debugx64\</OutputPath>
+    <OutputPath>bin\Debug\</OutputPath>
   </PropertyGroup>
   <PropertyGroup Condition="'$(Configuration)|$(Platform)' == 'Release|x64'">
     <Prefer32Bit>false</Prefer32Bit>
@@ -87,7 +87,6 @@
     <CodeAnalysisRuleSet>AllRules.ruleset</CodeAnalysisRuleSet>
   </PropertyGroup>
   <ItemGroup>
-<<<<<<< HEAD
     <Reference Include="GeometryGymIFC, Version=0.0.15.0, Culture=neutral, processorArchitecture=MSIL">
       <SpecificVersion>False</SpecificVersion>
       <HintPath>..\..\..\..\Geometry Gym\source code\GeometryGym\BIM\IFC\GeometryGymIFC\GeometryGymIFC\bin\Debug\GeometryGymIFC.dll</HintPath>
@@ -95,18 +94,10 @@
     <Reference Include="Newtonsoft.Json, Version=10.0.0.0, Culture=neutral, PublicKeyToken=30ad4fe6b2a6aeed, processorArchitecture=MSIL">
       <HintPath>..\..\packages\Newtonsoft.Json.10.0.3\lib\net45\Newtonsoft.Json.dll</HintPath>
       <Private>True</Private>
-=======
+    </Reference>
     <Reference Include="Antlr4.Runtime, Version=4.6.0.0, Culture=neutral, PublicKeyToken=09abb75b9ed49849, processorArchitecture=MSIL">
       <HintPath>..\..\packages\Antlr4.Runtime.4.6.4\lib\net45\Antlr4.Runtime.dll</HintPath>
       <Private>True</Private>
-    </Reference>
-    <Reference Include="RevitAPI, Version=17.0.0.0, Culture=neutral, processorArchitecture=AMD64">
-      <SpecificVersion>False</SpecificVersion>
-      <HintPath>..\..\..\..\..\..\..\..\Program Files\Autodesk\Revit 2017\RevitAPI.dll</HintPath>
-    </Reference>
-    <Reference Include="RevitAPIIFC">
-      <HintPath>..\..\..\..\..\..\..\..\Program Files\Autodesk\Revit 2017\RevitAPIIFC.dll</HintPath>
->>>>>>> a216c68d
     </Reference>
     <Reference Include="System" />
     <Reference Include="System.XML" />
@@ -142,13 +133,10 @@
     <Compile Include="Exporter\PartExporter.cs" />
     <Compile Include="Exporter\PileExporter.cs" />
     <Compile Include="Exporter\PipeInsulationExporter.cs" />
-<<<<<<< HEAD
     <Compile Include="Exporter\PropertySet\AttributeEntryMap.cs" />
     <Compile Include="Exporter\PropertySet\AttributeSetDescription.cs" />
     <Compile Include="Exporter\PropertySet\AttributeEntry.cs" />
-=======
     <Compile Include="Exporter\PropertySetsInitialization.cs" />
->>>>>>> a216c68d
     <Compile Include="Exporter\PropertySet\Calculators\BeamLoadBearingCalculator.cs" />
     <Compile Include="Exporter\PropertySet\Calculators\BeamMemberSpanCalculator.cs" />
     <Compile Include="Exporter\PropertySet\Calculators\CrossSectionAreaCalculator.cs" />
@@ -385,14 +373,11 @@
   </ItemGroup>
   <ItemGroup>
     <None Include="packages.config" />
-<<<<<<< HEAD
-=======
     <Antlr4 Include="Utility\ParamExprGrammar.g4">
       <Generator>MSBuild:Compile</Generator>
       <CustomToolNamespace>Revit.IFC.Export.Utility</CustomToolNamespace>
       <CopyToOutputDirectory>PreserveNewest</CopyToOutputDirectory>
     </Antlr4>
->>>>>>> a216c68d
   </ItemGroup>
   <!--
     Always Import the appropriate *.OutputPath.targets file BEFORE the
@@ -401,13 +386,8 @@
     -->
   <Import Project=".\Revit.IFC.Export.props" />
   <PropertyGroup>
-<<<<<<< HEAD
     <PostBuildEvent>Copy "$(TargetPath)" "C:\Program Files (x86)\Revit IFC 2018\"
 Copy "$(TargetDir)\GeometryGymIFC.dll" "C:\Program Files (x86)\Revit IFC 2018\"</PostBuildEvent>
-=======
-    <PostBuildEvent>copy $(TargetPath) $(SolutionDir)$(ConfigurationName)\$(TargetFileName) /Y
-copy $(TargetDir)$(TargetName).pdb $(SolutionDir)$(ConfigurationName)\$(TargetName).pdb /Y</PostBuildEvent>
->>>>>>> a216c68d
   </PropertyGroup>
   <Target Name="EnsureNuGetPackageBuildImports" BeforeTargets="PrepareForBuild">
     <PropertyGroup>
