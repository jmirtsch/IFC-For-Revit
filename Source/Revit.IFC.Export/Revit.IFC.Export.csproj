﻿<?xml version="1.0" encoding="utf-8"?>
<Project ToolsVersion="4.0" DefaultTargets="Build" xmlns="http://schemas.microsoft.com/developer/msbuild/2003">
  <PropertyGroup>
    <Configuration Condition=" '$(Configuration)' == '' ">Debug</Configuration>
    <Platform Condition=" '$(Platform)' == '' ">x86</Platform>
    <ProductVersion>8.0.30703</ProductVersion>
    <SchemaVersion>2.0</SchemaVersion>
    <ProjectGuid>{BCE5141A-291B-4CD8-A69B-7B9345AA00E9}</ProjectGuid>
    <OutputType>Library</OutputType>
    <AppDesignerFolder>Properties</AppDesignerFolder>
    <RootNamespace>Revit.IFC.Export</RootNamespace>
    <AssemblyName>Revit.IFC.Export</AssemblyName>
    <TargetFrameworkVersion>v4.5.2</TargetFrameworkVersion>
    <TargetFrameworkProfile>
    </TargetFrameworkProfile>
    <FileAlignment>512</FileAlignment>
    <ProjectTypeGuids>{FAE04EC0-301F-11D3-BF4B-00C04F79EFBC}</ProjectTypeGuids>
    <WarningLevel>4</WarningLevel>
    <PublishUrl>Publish\</PublishUrl>
    <Install>true</Install>
    <InstallFrom>Disk</InstallFrom>
    <UpdateEnabled>false</UpdateEnabled>
    <UpdateMode>Foreground</UpdateMode>
    <UpdateInterval>7</UpdateInterval>
    <UpdateIntervalUnits>Days</UpdateIntervalUnits>
    <UpdatePeriodically>false</UpdatePeriodically>
    <UpdateRequired>false</UpdateRequired>
    <MapFileExtensions>true</MapFileExtensions>
    <ApplicationRevision>0</ApplicationRevision>
    <ApplicationVersion>1.0.0.%2a</ApplicationVersion>
    <IsWebBootstrapper>false</IsWebBootstrapper>
    <UseApplicationTrust>false</UseApplicationTrust>
    <BootstrapperEnabled>true</BootstrapperEnabled>
  </PropertyGroup>
  <PropertyGroup>
    <StartupObject />
  </PropertyGroup>
  <PropertyGroup Condition="'$(Configuration)|$(Platform)' == 'Debug|x64'">
    <Prefer32Bit>false</Prefer32Bit>
    <OutputPath>..\..\..\..\..\Debugx64\</OutputPath>
  </PropertyGroup>
  <PropertyGroup Condition="'$(Configuration)|$(Platform)' == 'Release|x64'">
    <Prefer32Bit>false</Prefer32Bit>
    <OutputPath>..\..\..\..\..\Releasex64\</OutputPath>
  </PropertyGroup>
  <PropertyGroup Condition="'$(Configuration)|$(Platform)' == 'Slow_Debug|x64'">
    <Prefer32Bit>false</Prefer32Bit>
    <OutputPath>..\..\..\..\..\Slow_Debugx64\</OutputPath>
  </PropertyGroup>
  <ItemGroup>
    <Reference Include="System" />
    <Reference Include="System.XML" />
  </ItemGroup>
  <ItemGroup>
    <Compile Include="Exporter\AreaSchemeExporter.cs" />
    <Compile Include="Exporter\AssemblyInstanceExporter.cs" />
    <Compile Include="Exporter\AssemblyInstanceInfo.cs" />
    <Compile Include="Exporter\BeamExporter.cs" />
    <Compile Include="Exporter\BodyData.cs" />
    <Compile Include="Exporter\BodyExporterOptions.cs" />
    <Compile Include="Exporter\BodyGroupData.cs" />
    <Compile Include="Exporter\BodyGroupKey.cs" />
    <Compile Include="Exporter\BoundingBoxExporter.cs" />
    <Compile Include="Exporter\CeilingExporter.cs" />
    <Compile Include="Exporter\ConnectorExporter.cs" />
    <Compile Include="Exporter\CurtainSystemExporter.cs" />
    <Compile Include="Exporter\DoorWindowExporter.cs" />
    <Compile Include="Exporter\DuctInsulationExporter.cs" />
    <Compile Include="Exporter\DuctLiningExporter.cs" />
    <Compile Include="Exporter\ExtrusionExporter.cs" />
    <Compile Include="Exporter\FabricSheetExporter.cs" />
    <Compile Include="Exporter\FilledRegionExporter.cs" />
    <Compile Include="Exporter\FootingExporter.cs" />
    <Compile Include="Exporter\GenericMEPExporter.cs" />
    <Compile Include="Exporter\GridExporter.cs" />
    <Compile Include="Exporter\GroupExporter.cs" />
    <Compile Include="Exporter\GroupInfo.cs" />
    <Compile Include="Exporter\HandleAndData.cs" />
    <Compile Include="Exporter\HostedSweepExporter.cs" />
    <Compile Include="Exporter\HostObjectExporter.cs" />
    <Compile Include="Exporter\InsulationExporter.cs" />
    <Compile Include="Exporter\PartExporter.cs" />
    <Compile Include="Exporter\PileExporter.cs" />
    <Compile Include="Exporter\PipeInsulationExporter.cs" />
<<<<<<< HEAD
    <Compile Include="Exporter\PropertySet\AttributeEntry.cs" />
    <Compile Include="Exporter\PropertySet\AttributeEntryMap.cs" />
    <Compile Include="Exporter\PropertySet\AttributeSetDescription.cs" />
    <Compile Include="Exporter\PropertySet\Calculators\BeamLoadBearingCalculator.cs" />
    <Compile Include="Exporter\PropertySet\Calculators\BeamMemberSpanCalculator.cs" />
=======
    <Compile Include="Exporter\PropertySetsInitialization.cs" />
    <Compile Include="Exporter\PropertySet\Calculators\SpanCalculator.cs" />
>>>>>>> 243aa67b
    <Compile Include="Exporter\PropertySet\Calculators\CrossSectionAreaCalculator.cs" />
    <Compile Include="Exporter\PropertySet\Calculators\AreaCalculator.cs" />
    <Compile Include="Exporter\PropertySet\Calculators\GrossAreaCalculator.cs" />
    <Compile Include="Exporter\PropertySet\Calculators\GrossSurfaceAreaCalculator.cs" />
    <Compile Include="Exporter\PropertySet\Calculators\GrossVolumeCalculator.cs" />
    <Compile Include="Exporter\PropertySet\Calculators\GrossWeightCalculator.cs" />
    <Compile Include="Exporter\PropertySet\Calculators\LengthCalculator.cs" />
    <Compile Include="Exporter\PropertySet\Calculators\NetSurfaceAreaCalculator.cs" />
    <Compile Include="Exporter\PropertySet\Calculators\NetVolumeCalculator.cs" />
    <Compile Include="Exporter\PropertySet\Calculators\NetWeightCalculator.cs" />
    <Compile Include="Exporter\PropertySet\Calculators\OuterSurfaceAreaCalculator.cs" />
    <Compile Include="Exporter\PropertySet\Calculators\RollCalculator.cs" />
    <Compile Include="Exporter\PropertySet\Calculators\FinishCalculator.cs" />
    <Compile Include="Exporter\PropertySet\Calculators\ISOCD3766BendingEndHookCalculator.cs" />
    <Compile Include="Exporter\PropertySet\Calculators\ISOCD3766BendingRadiusCalculator.cs" />
    <Compile Include="Exporter\PropertySet\Calculators\ISOCD3766BendingStartHookCalculator.cs" />
    <Compile Include="Exporter\PropertySet\Calculators\ISOCD3766ShapeCode.cs" />
    <Compile Include="Exporter\PropertySet\Calculators\ISOCD3766ShapeParameterACalculator.cs" />
    <Compile Include="Exporter\PropertySet\Calculators\ISOCD3766ShapeParameterBCalculator.cs" />
    <Compile Include="Exporter\PropertySet\Calculators\ISOCD3766ShapeParameterCCalculator.cs" />
    <Compile Include="Exporter\PropertySet\Calculators\ISOCD3766ShapeParameterDCalculator.cs" />
    <Compile Include="Exporter\PropertySet\Calculators\ISOCD3766ShapeParameterECalculator.cs" />
    <Compile Include="Exporter\PropertySet\Calculators\DepthCalculator.cs" />
    <Compile Include="Exporter\PropertySet\Calculators\DiameterCalculator.cs" />
    <Compile Include="Exporter\PropertySet\Calculators\ShapeCalculator.cs" />
    <Compile Include="Exporter\PropertySet\Calculators\SlopeCalculator.cs" />
    <Compile Include="Exporter\PropertySet\Calculators\ExtendToStructureCalculator.cs" />
    <Compile Include="Exporter\PropertySet\Calculators\ExternalCalculator.cs" />
    <Compile Include="Exporter\PropertySet\Calculators\LoadBearingCalculator.cs" />
    <Compile Include="Exporter\PropertySet\Calculators\NumberOfStoreysCalculator.cs" />
    <Compile Include="Exporter\PropertySet\Calculators\HeightCalculator.cs" />
    <Compile Include="Exporter\PropertySet\Calculators\ProjectedAreaCalculator.cs" />
    <Compile Include="Exporter\PropertySet\Calculators\ConcealCalculator.cs" />
    <Compile Include="Exporter\PropertySet\Calculators\TemperatureCalculator.cs" />
    <Compile Include="Exporter\PropertySet\Calculators\SpecificZoneCalculator.cs" />
    <Compile Include="Exporter\PropertySet\Calculators\StairRiserTreadsCalculator.cs" />
    <Compile Include="Exporter\PropertySet\ClassificationUtil.cs" />
    <Compile Include="Exporter\PropertySet\ElectricalCurrentPropertyUtil.cs" />
    <Compile Include="Exporter\PropertySet\ElectricalVoltagePropertyUtil.cs" />
    <Compile Include="Exporter\PropertySet\EntryMap.cs" />
    <Compile Include="Exporter\PropertySet\FrequencyPropertyUtil.cs" />
    <Compile Include="Exporter\PropertySet\PositivePlaneAnglePropertyUtil.cs" />
<<<<<<< HEAD
=======
    <Compile Include="Exporter\PropertySet\PropertySetDefinitionIFC2x2Enum.cs" />
>>>>>>> 243aa67b
    <Compile Include="Exporter\PropertySet\PropertySetDefinitionIFC2x3TC1Enum.cs" />
    <Compile Include="Exporter\PropertySet\PropertySetDefinitionIFC4_ADD1Enum.cs" />
    <Compile Include="Exporter\PropertySet\PropertySetDefinitionIFC4_ADD2Enum.cs" />
    <Compile Include="Exporter\PropertySet\PropertySetDescription.cs" />
    <Compile Include="Exporter\PropertySet\PropertySetEntry.cs" />
    <Compile Include="Exporter\PropertySet\PropertySetEntryMap.cs" />
    <Compile Include="Exporter\PropertySet\PropertySetEntryUtil.cs" />
    <Compile Include="Exporter\PropertySet\PropertyUtil.cs" />
    <Compile Include="Exporter\PropertySet\QuantityDescription.cs" />
    <Compile Include="Exporter\PropertySet\QuantityEntry.cs" />
    <Compile Include="Exporter\PropertySet\Calculators\ReferenceCalculator.cs" />
    <Compile Include="Exporter\PropertySet\Calculators\WidthCalculator.cs" />
    <Compile Include="Exporter\PropertySet\Calculators\SpaceLevelAreaCalculator.cs" />
    <Compile Include="Exporter\PropertySet\Calculators\SpaceLevelDescriptionCalculator.cs" />
<<<<<<< HEAD
    <Compile Include="Exporter\PropertySet\Calculators\SpacePerimeterCalculator.cs" />
    <Compile Include="Exporter\PropertySet\Calculators\SpaceVolumeCalculator.cs" />
    <Compile Include="Exporter\PropertySet\QuantityEntryMap.cs" />
=======
    <Compile Include="Exporter\PropertySet\Calculators\PerimeterCalculator.cs" />
    <Compile Include="Exporter\PropertySet\Calculators\VolumeCalculator.cs" />
>>>>>>> 243aa67b
    <Compile Include="Exporter\ProxyElementExporter.cs" />
    <Compile Include="Exporter\RailingExporter.cs" />
    <Compile Include="Exporter\RampExporter.cs" />
    <Compile Include="Exporter\RebarCouplerExporter.cs" />
    <Compile Include="Exporter\RebarExporter.cs" />
    <Compile Include="Exporter\RoofExporter.cs" />
    <Compile Include="Exporter\SiteExporter.cs" />
    <Compile Include="Exporter\SpaceBoundary.cs" />
    <Compile Include="Exporter\SpaceOccupantInfo.cs" />
    <Compile Include="Exporter\SpatialElementExporter.cs" />
    <Compile Include="Exporter\StairRampContainerInfo.cs" />
    <Compile Include="Exporter\StairsExporter.cs" />
    <Compile Include="Exporter\StructuralMemberExporter.cs" />
    <Compile Include="Exporter\SurfaceExporter.cs" />
    <Compile Include="Exporter\SweptSolidExporter.cs" />
    <Compile Include="Exporter\TextNoteExporter.cs" />
    <Compile Include="Exporter\TypePropertyInfo.cs" />
    <Compile Include="Exporter\WallConnectionData.cs" />
    <Compile Include="Exporter\WallExporter.cs" />
    <Compile Include="Exporter\WallSweepExporter.cs" />
    <Compile Include="Exporter\ZoneExporter.cs" />
    <Compile Include="Exporter\ZoneInfo.cs" />
    <Compile Include="Properties\Resources.Designer.cs">
      <AutoGen>True</AutoGen>
      <DesignTime>True</DesignTime>
      <DependentUpon>Resources.resx</DependentUpon>
    </Compile>
    <Compile Include="Toolkit\IFCValidateEntry.cs" />
    <Compile Include="Toolkit\IFC4Enums.cs" />
    <Compile Include="Toolkit\IFCEnums.cs" />
    <Compile Include="Toolkit\IFCInstanceExporter.cs" />
    <Compile Include="Toolkit\PlacementSetter.cs" />
    <Compile Include="Toolkit\IFCSubElementEnums.cs" />
    <Compile Include="Toolkit\IFCDataUtil.cs" />
    <Compile Include="Toolkit\TransformSetter.cs" />
    <Compile Include="Utility\AllocatedGeometryObjectCache.cs" />
    <Compile Include="Utility\AssemblyInstanceCache.cs" />
    <Compile Include="Utility\AttributeCache.cs" />
    <Compile Include="Utility\BooleanPropertyInfoCache.cs" />
    <Compile Include="Utility\CategoryUtil.cs" />
    <Compile Include="Utility\ClassificationLocationCache.cs" />
    <Compile Include="Utility\ClassificationCache.cs" />
    <Compile Include="Utility\ContainmentCache.cs" />
    <Compile Include="Utility\CurveAnnotationCache.cs" />
    <Compile Include="Exporter\FamilyInstanceExporter.cs" />
    <Compile Include="Exporter\PropertySet\Description.cs" />
    <Compile Include="Exporter\PropertySet\DescriptionCalculator.cs" />
    <Compile Include="Exporter\PropertySet\Entry.cs" />
    <Compile Include="Exporter\PropertySet\PropertyCalculator.cs" />
    <Compile Include="Exporter\BodyExporter.cs" />
    <Compile Include="Exporter\CurveElementExporter.cs" />
    <Compile Include="Exporter\Exporter.cs" />
    <Compile Include="Exporter\ExporterInitializer.cs" />
    <Compile Include="Exporter\FloorExporter.cs" />
    <Compile Include="Utility\DoorWindowDelayedOpeningCreator.cs" />
    <Compile Include="Utility\DoorWindowDelayedOpeningCreatorCache.cs" />
    <Compile Include="Utility\DoorWindowInfo.cs" />
    <Compile Include="Utility\DoorWindowOpeningInfo.cs" />
    <Compile Include="Utility\DoorWindowUtil.cs" />
    <Compile Include="Utility\DoublePropertyInfoCache.cs" />
    <Compile Include="Utility\DummyHostCache.cs" />
    <Compile Include="Utility\ElementFilteringUtil.cs" />
    <Compile Include="Utility\ElementToHandleCache.cs" />
    <Compile Include="Utility\ExporterCacheManager.cs" />
    <Compile Include="Utility\ExporterStateManager.cs" />
    <Compile Include="Utility\ExporterUtil.cs" />
    <Compile Include="Utility\ExportOptionsCache.cs" />
    <Compile Include="Utility\FamilyExporterUtil.cs" />
    <Compile Include="Utility\FamilyTypeInfo.cs" />
    <Compile Include="Utility\FootPrintInfo.cs" />
    <Compile Include="Utility\GeometryUtil.cs" />
    <Compile Include="Utility\GroupCache.cs" />
    <Compile Include="Utility\GroupElementGeometryCache.cs" />
    <Compile Include="Utility\GUIDOptions.cs" />
    <Compile Include="Utility\GUIDUtil.cs" />
    <Compile Include="Utility\HandleToElementCache.cs" />
    <Compile Include="Utility\HostPartsCache.cs" />
    <Compile Include="Utility\IntegerPropertyInfoCache.cs" />
    <Compile Include="Utility\LevelInfoCache.cs" />
    <Compile Include="Utility\LevelUtil.cs" />
    <Compile Include="Utility\LogicalPropertyInfoCache.cs" />
    <Compile Include="Utility\MaterialAndProfile.cs" />
    <Compile Include="Utility\MaterialConstituentSetCache.cs" />
    <Compile Include="Utility\MEPCache.cs" />
    <Compile Include="Utility\NamingOptions.cs" />
    <Compile Include="Utility\NamingUtil.cs" />
    <Compile Include="Utility\OpeningUtil.cs" />
    <Compile Include="Utility\ParameterElementCache.cs" />
    <Compile Include="Utility\ParameterUtil.cs" />
    <Compile Include="Utility\PartExportedCache.cs" />
    <Compile Include="Utility\PresentationLayerSetCache.cs" />
    <Compile Include="Utility\ProductWrapper.cs" />
    <Compile Include="Utility\PropertyInfoCache.cs" />
    <Compile Include="Utility\PropertyMap.cs" />
    <Compile Include="Utility\PropertySetOptions.cs" />
    <Compile Include="Utility\RepresentationUtil.cs" />
    <Compile Include="Utility\SimpleSweptSolidAnalyzer.cs" />
    <Compile Include="Utility\SolidMeshGeometryInfo.cs" />
    <Compile Include="Utility\SpaceBoundingElementUtil.cs" />
    <Compile Include="Utility\SpaceInfo.cs" />
    <Compile Include="Utility\SpaceOccupantInfoCache.cs" />
    <Compile Include="Utility\StairRampContainerInfoCache.cs" />
    <Compile Include="Utility\StringPropertyInfoCache.cs" />
    <Compile Include="Utility\SystemsCache.cs" />
    <Compile Include="Utility\TriangleMergeUtil.cs" />
    <Compile Include="Utility\TypePropertyInfoCache.cs" />
    <Compile Include="Utility\UnitsCache.cs" />
    <Compile Include="Utility\UnitUtil.cs" />
    <Compile Include="Utility\WallConnectionDataCache.cs" />
    <Compile Include="Utility\ZoneInfoCache.cs" />
    <Compile Include="Utility\MaterialHandleCache.cs" />
    <Compile Include="Utility\MaterialLayerRelationsCache.cs" />
    <Compile Include="Utility\MaterialLayerSetCache.cs" />
    <Compile Include="Utility\MaterialRelationsCache.cs" />
    <Compile Include="Utility\ParameterCache.cs" />
    <Compile Include="Properties\AssemblyInfo.cs" />
    <AppDesigner Include="Properties\" />
    <Compile Include="Utility\PresentationStyleAssignmentCache.cs" />
    <Compile Include="Utility\SpaceBoundaryCache.cs" />
    <Compile Include="Utility\TypeObjectsCache.cs" />
    <Compile Include="Utility\TypeRelationsCache.cs" />
  </ItemGroup>
  <ItemGroup>
    <BootstrapperPackage Include="Microsoft.Net.Framework.2.0">
      <Visible>False</Visible>
      <ProductName>.NET Framework 2.0 %28x86%29</ProductName>
      <Install>false</Install>
    </BootstrapperPackage>
    <BootstrapperPackage Include="Microsoft.Net.Framework.3.0">
      <Visible>False</Visible>
      <ProductName>.NET Framework 3.0 %28x86%29</ProductName>
      <Install>true</Install>
    </BootstrapperPackage>
    <BootstrapperPackage Include="Microsoft.Net.Framework.3.5">
      <Visible>False</Visible>
      <ProductName>.NET Framework 3.5</ProductName>
      <Install>false</Install>
    </BootstrapperPackage>
    <BootstrapperPackage Include="Microsoft.Windows.Installer.3.1">
      <Visible>False</Visible>
      <ProductName>Windows Installer 3.1</ProductName>
      <Install>true</Install>
    </BootstrapperPackage>
  </ItemGroup>
  <ItemGroup>
    <ProjectReference Include="..\Revit.IFC.Common\Revit.IFC.Common.csproj">
      <Project>{032EA4DC-181F-4453-9F93-E08DE1C07D95}</Project>
      <Name>Revit.IFC.Common</Name>
      <Private>False</Private>
    </ProjectReference>
  </ItemGroup>
  <ItemGroup>
    <EmbeddedResource Include="Properties\Resources.resx">
      <Generator>ResXFileCodeGenerator</Generator>
      <LastGenOutput>Resources.Designer.cs</LastGenOutput>
      <SubType>Designer</SubType>
    </EmbeddedResource>
  </ItemGroup>
  <!--
    Always Import the appropriate *.OutputPath.targets file BEFORE the
    Revit.CSharp.targets file, otherwise VisualStudio will complain
    about missing OutputPath tags.
    -->
  <Import Project=".\Revit.IFC.Export.props" />
  <PropertyGroup>
    <PostBuildEvent>Copy "$(TargetPath)" "C:\Program Files (x86)\Revit IFC 2018\"</PostBuildEvent>
  </PropertyGroup>
  <!-- To modify your build process, add your task inside one of the targets below and uncomment it. 
       Other similar extension points exist, see Microsoft.Common.targets.
  <Target Name="BeforeBuild">
  </Target>
  <Target Name="AfterBuild">
  </Target>
  -->
</Project><|MERGE_RESOLUTION|>--- conflicted
+++ resolved
@@ -1,5 +1,6 @@
 ﻿<?xml version="1.0" encoding="utf-8"?>
 <Project ToolsVersion="4.0" DefaultTargets="Build" xmlns="http://schemas.microsoft.com/developer/msbuild/2003">
+  <Import Project="..\..\packages\Antlr4.CodeGenerator.4.6.4\build\Antlr4.CodeGenerator.props" Condition="Exists('..\..\packages\Antlr4.CodeGenerator.4.6.4\build\Antlr4.CodeGenerator.props')" />
   <PropertyGroup>
     <Configuration Condition=" '$(Configuration)' == '' ">Debug</Configuration>
     <Platform Condition=" '$(Platform)' == '' ">x86</Platform>
@@ -31,6 +32,8 @@
     <IsWebBootstrapper>false</IsWebBootstrapper>
     <UseApplicationTrust>false</UseApplicationTrust>
     <BootstrapperEnabled>true</BootstrapperEnabled>
+    <NuGetPackageImportStamp>
+    </NuGetPackageImportStamp>
   </PropertyGroup>
   <PropertyGroup>
     <StartupObject />
@@ -48,6 +51,9 @@
     <OutputPath>..\..\..\..\..\Slow_Debugx64\</OutputPath>
   </PropertyGroup>
   <ItemGroup>
+    <Reference Include="Antlr4.Runtime, Version=4.6.0.0, Culture=neutral, PublicKeyToken=09abb75b9ed49849, processorArchitecture=MSIL">
+      <HintPath>..\..\packages\Antlr4.Runtime.4.6.4\lib\net45\Antlr4.Runtime.dll</HintPath>
+    </Reference>
     <Reference Include="System" />
     <Reference Include="System.XML" />
   </ItemGroup>
@@ -82,16 +88,11 @@
     <Compile Include="Exporter\PartExporter.cs" />
     <Compile Include="Exporter\PileExporter.cs" />
     <Compile Include="Exporter\PipeInsulationExporter.cs" />
-<<<<<<< HEAD
+    <Compile Include="Exporter\PropertySetsInitialization.cs" />
     <Compile Include="Exporter\PropertySet\AttributeEntry.cs" />
     <Compile Include="Exporter\PropertySet\AttributeEntryMap.cs" />
     <Compile Include="Exporter\PropertySet\AttributeSetDescription.cs" />
-    <Compile Include="Exporter\PropertySet\Calculators\BeamLoadBearingCalculator.cs" />
-    <Compile Include="Exporter\PropertySet\Calculators\BeamMemberSpanCalculator.cs" />
-=======
-    <Compile Include="Exporter\PropertySetsInitialization.cs" />
     <Compile Include="Exporter\PropertySet\Calculators\SpanCalculator.cs" />
->>>>>>> 243aa67b
     <Compile Include="Exporter\PropertySet\Calculators\CrossSectionAreaCalculator.cs" />
     <Compile Include="Exporter\PropertySet\Calculators\AreaCalculator.cs" />
     <Compile Include="Exporter\PropertySet\Calculators\GrossAreaCalculator.cs" />
@@ -134,10 +135,7 @@
     <Compile Include="Exporter\PropertySet\EntryMap.cs" />
     <Compile Include="Exporter\PropertySet\FrequencyPropertyUtil.cs" />
     <Compile Include="Exporter\PropertySet\PositivePlaneAnglePropertyUtil.cs" />
-<<<<<<< HEAD
-=======
     <Compile Include="Exporter\PropertySet\PropertySetDefinitionIFC2x2Enum.cs" />
->>>>>>> 243aa67b
     <Compile Include="Exporter\PropertySet\PropertySetDefinitionIFC2x3TC1Enum.cs" />
     <Compile Include="Exporter\PropertySet\PropertySetDefinitionIFC4_ADD1Enum.cs" />
     <Compile Include="Exporter\PropertySet\PropertySetDefinitionIFC4_ADD2Enum.cs" />
@@ -146,20 +144,15 @@
     <Compile Include="Exporter\PropertySet\PropertySetEntryMap.cs" />
     <Compile Include="Exporter\PropertySet\PropertySetEntryUtil.cs" />
     <Compile Include="Exporter\PropertySet\PropertyUtil.cs" />
-    <Compile Include="Exporter\PropertySet\QuantityDescription.cs" />
-    <Compile Include="Exporter\PropertySet\QuantityEntry.cs" />
     <Compile Include="Exporter\PropertySet\Calculators\ReferenceCalculator.cs" />
     <Compile Include="Exporter\PropertySet\Calculators\WidthCalculator.cs" />
     <Compile Include="Exporter\PropertySet\Calculators\SpaceLevelAreaCalculator.cs" />
     <Compile Include="Exporter\PropertySet\Calculators\SpaceLevelDescriptionCalculator.cs" />
-<<<<<<< HEAD
-    <Compile Include="Exporter\PropertySet\Calculators\SpacePerimeterCalculator.cs" />
-    <Compile Include="Exporter\PropertySet\Calculators\SpaceVolumeCalculator.cs" />
-    <Compile Include="Exporter\PropertySet\QuantityEntryMap.cs" />
-=======
     <Compile Include="Exporter\PropertySet\Calculators\PerimeterCalculator.cs" />
     <Compile Include="Exporter\PropertySet\Calculators\VolumeCalculator.cs" />
->>>>>>> 243aa67b
+    <Compile Include="Exporter\PropertySet\QuantityDescription.cs" />
+    <Compile Include="Exporter\PropertySet\QuantityEntry.cs" />
+    <Compile Include="Exporter\PropertySet\QuantityEntryMap.cs" />
     <Compile Include="Exporter\ProxyElementExporter.cs" />
     <Compile Include="Exporter\RailingExporter.cs" />
     <Compile Include="Exporter\RampExporter.cs" />
@@ -249,6 +242,10 @@
     <Compile Include="Utility\OpeningUtil.cs" />
     <Compile Include="Utility\ParameterElementCache.cs" />
     <Compile Include="Utility\ParameterUtil.cs" />
+    <Compile Include="Utility\ParamExprErrorListener.cs" />
+    <Compile Include="Utility\ParamExprListener.cs" />
+    <Compile Include="Utility\ParamExprLogger.cs" />
+    <Compile Include="Utility\ParamExprResolver.cs" />
     <Compile Include="Utility\PartExportedCache.cs" />
     <Compile Include="Utility\PresentationLayerSetCache.cs" />
     <Compile Include="Utility\ProductWrapper.cs" />
@@ -318,6 +315,14 @@
       <SubType>Designer</SubType>
     </EmbeddedResource>
   </ItemGroup>
+  <ItemGroup>
+    <None Include="packages.config" />
+    <Antlr4 Include="Utility\ParamExprGrammar.g4">
+      <Generator>MSBuild:Compile</Generator>
+      <CustomToolNamespace>Revit.IFC.Export.Utility</CustomToolNamespace>
+      <CopyToOutputDirectory>PreserveNewest</CopyToOutputDirectory>
+    </Antlr4>
+  </ItemGroup>
   <!--
     Always Import the appropriate *.OutputPath.targets file BEFORE the
     Revit.CSharp.targets file, otherwise VisualStudio will complain
@@ -327,6 +332,14 @@
   <PropertyGroup>
     <PostBuildEvent>Copy "$(TargetPath)" "C:\Program Files (x86)\Revit IFC 2018\"</PostBuildEvent>
   </PropertyGroup>
+  <Target Name="EnsureNuGetPackageBuildImports" BeforeTargets="PrepareForBuild">
+    <PropertyGroup>
+      <ErrorText>This project references NuGet package(s) that are missing on this computer. Use NuGet Package Restore to download them.  For more information, see http://go.microsoft.com/fwlink/?LinkID=322105. The missing file is {0}.</ErrorText>
+    </PropertyGroup>
+    <Error Condition="!Exists('..\..\packages\Antlr4.CodeGenerator.4.6.4\build\Antlr4.CodeGenerator.props')" Text="$([System.String]::Format('$(ErrorText)', '..\..\packages\Antlr4.CodeGenerator.4.6.4\build\Antlr4.CodeGenerator.props'))" />
+    <Error Condition="!Exists('..\..\packages\Antlr4.CodeGenerator.4.6.4\build\Antlr4.CodeGenerator.targets')" Text="$([System.String]::Format('$(ErrorText)', '..\..\packages\Antlr4.CodeGenerator.4.6.4\build\Antlr4.CodeGenerator.targets'))" />
+  </Target>
+  <Import Project="..\..\packages\Antlr4.CodeGenerator.4.6.4\build\Antlr4.CodeGenerator.targets" Condition="Exists('..\..\packages\Antlr4.CodeGenerator.4.6.4\build\Antlr4.CodeGenerator.targets')" />
   <!-- To modify your build process, add your task inside one of the targets below and uncomment it. 
        Other similar extension points exist, see Microsoft.Common.targets.
   <Target Name="BeforeBuild">
