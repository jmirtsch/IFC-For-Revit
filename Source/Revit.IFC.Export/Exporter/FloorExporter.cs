--- conflicted
+++ resolved
@@ -384,71 +384,39 @@
                      IFCAnyHandle localPlacementHnd = exportedAsInternalExtrusion ? localPlacements[ii] : localPlacement;
 
                      IFCAnyHandle slabHnd = null;
-
-<<<<<<< HEAD
+                     slabHnd = IFCInstanceExporter.CreateGenericIFCEntity(ExporterUtil.IfcEntityTypeFromExportType(exportType), exporterIFC, floorElement, currentGUID, ownerHistory,
+                        localPlacementHnd, exportParts ? null : prodReps[ii]);
+                     if(!string.IsNullOrEmpty(ifcName))
+                     IFCAnyHandleUtil.SetAttribute(slabHnd, "Name", ifcName);
+                     if(!string.IsNullOrEmpty(predefinedType))
+                     IFCAnyHandleUtil.SetAttribute(slabHnd, "PredefinedType", predefinedType, true);
                      // TODO: replace with CreateGenericBuildingElement.
-                     switch (exportType)
-                     {
-                        case IFCExportType.IfcFooting:
-                           slabHnd = IFCInstanceExporter.CreateFooting(exporterIFC, floorElement, currentGUID, ownerHistory,
-                               localPlacementHnd, exportParts ? null : prodReps[ii], entityType);
-                           break;
-                        case IFCExportType.IfcCovering:
-                           slabHnd = IFCInstanceExporter.CreateCovering(exporterIFC, floorElement, currentGUID, ownerHistory, 
-                               localPlacementHnd, exportParts ? null : prodReps[ii], entityType);
-                           break;
-                        case IFCExportType.IfcRamp:
-                           slabHnd = IFCInstanceExporter.CreateRamp(exporterIFC, floorElement, currentGUID, ownerHistory, 
-							   localPlacementHnd, exportParts ? null : prodReps[ii], entityType);
-                           break;
-                        default:
-                           //if ((canExportAsInternalExtrusion || exportedAsInternalExtrusion) && ExporterCacheManager.ExportOptionsCache.ExportAs4)
-                           //{
-                           //    slabHnd = IFCInstanceExporter.CreateSlabStandardCase(file, currentGUID, ownerHistory, ifcName,
-                           //        ifcDescription, ifcObjectType, localPlacementHnd, exportParts ? null : prodReps[ii],
-                           //        ifcTag, entityType);
-                           //}
-                           //else
-                           slabHnd = IFCInstanceExporter.CreateSlab(exporterIFC, floorElement, currentGUID, ownerHistory,
-							   localPlacementHnd, exportParts ? null : prodReps[ii], entityType);
-                           break;
-                     }
-=======
-                     slabHnd = IFCInstanceExporter.CreateGenericIFCEntity(ExporterUtil.IfcEntityTypeFromExportType(exportType), file, currentGUID, ownerHistory, ifcName,
-                        ifcDescription, ifcObjectType, localPlacementHnd, exportParts ? null : prodReps[ii], ifcTag, predefinedType);
-
-                     //// TODO: replace with CreateGenericBuildingElement.
-                     //switch (exportType)
-                     //{
-                     //   case IFCExportType.IfcFooting:
-                     //      slabHnd = IFCInstanceExporter.CreateFooting(file, currentGUID, ownerHistory, ifcName,
-                     //          ifcDescription, ifcObjectType, localPlacementHnd, exportParts ? null : prodReps[ii],
-                     //          ifcTag, predefinedType);
-                     //      break;
-                     //   case IFCExportType.IfcCovering:
-                     //      slabHnd = IFCInstanceExporter.CreateCovering(file, currentGUID, ownerHistory, ifcName,
-                     //          ifcDescription, ifcObjectType, localPlacementHnd, exportParts ? null : prodReps[ii],
-                     //          ifcTag, predefinedType);
-                     //      break;
-                     //   case IFCExportType.IfcRamp:
-                     //      slabHnd = IFCInstanceExporter.CreateRamp(file, currentGUID, ownerHistory, ifcName,
-                     //          ifcDescription, ifcObjectType, localPlacementHnd, exportParts ? null : prodReps[ii],
-                     //          ifcTag, predefinedType);
-                     //      break;
-                     //   default:
-                     //      //if ((canExportAsInternalExtrusion || exportedAsInternalExtrusion) && ExporterCacheManager.ExportOptionsCache.ExportAs4)
-                     //      //{
-                     //      //    slabHnd = IFCInstanceExporter.CreateSlabStandardCase(file, currentGUID, ownerHistory, ifcName,
-                     //      //        ifcDescription, ifcObjectType, localPlacementHnd, exportParts ? null : prodReps[ii],
-                     //      //        ifcTag, entityType);
-                     //      //}
-                     //      //else
-                     //      slabHnd = IFCInstanceExporter.CreateSlab(file, currentGUID, ownerHistory, ifcName,
-                     //          ifcDescription, ifcObjectType, localPlacementHnd, exportParts ? null : prodReps[ii],
-                     //          ifcTag, predefinedType);
-                     //      break;
-                     //}
->>>>>>> a216c68d
+                     //           switch (exportType)
+                     //           {
+                     //              case IFCExportType.IfcFooting:
+                     //                 slabHnd = IFCInstanceExporter.CreateFooting(exporterIFC, floorElement, currentGUID, ownerHistory,
+                     //                     localPlacementHnd, exportParts ? null : prodReps[ii], entityType);
+                     //                 break;
+                     //              case IFCExportType.IfcCovering:
+                     //                 slabHnd = IFCInstanceExporter.CreateCovering(exporterIFC, floorElement, currentGUID, ownerHistory, 
+                     //                     localPlacementHnd, exportParts ? null : prodReps[ii], entityType);
+                     //                 break;
+                     //              case IFCExportType.IfcRamp:
+                     //                 slabHnd = IFCInstanceExporter.CreateRamp(exporterIFC, floorElement, currentGUID, ownerHistory, 
+                     //localPlacementHnd, exportParts ? null : prodReps[ii], entityType);
+                     //                 break;
+                     //              default:
+                     //                 //if ((canExportAsInternalExtrusion || exportedAsInternalExtrusion) && ExporterCacheManager.ExportOptionsCache.ExportAs4)
+                     //                 //{
+                     //                 //    slabHnd = IFCInstanceExporter.CreateSlabStandardCase(file, currentGUID, ownerHistory, ifcName,
+                     //                 //        ifcDescription, ifcObjectType, localPlacementHnd, exportParts ? null : prodReps[ii],
+                     //                 //        ifcTag, entityType);
+                     //                 //}
+                     //                 //else
+                     //                 slabHnd = IFCInstanceExporter.CreateSlab(exporterIFC, floorElement, currentGUID, ownerHistory,
+                     //localPlacementHnd, exportParts ? null : prodReps[ii], entityType);
+                     //                 break;
+                     //           }
 
                      if (IFCAnyHandleUtil.IsNullOrHasNoValue(slabHnd))
                         return;
@@ -539,7 +507,7 @@
 
          Document doc = element.Document;
          ElementId typeElemId = element.GetTypeId();
-         Element elementType = doc.GetElement(typeElemId);
+         ElementType elementType = doc.GetElement(typeElemId) as ElementType;
          if (elementType == null)
             return;
 
@@ -550,19 +518,12 @@
             return;
          }
 
-         string elemGUID = GUIDUtil.CreateGUID(elementType);
-         string elemName = NamingUtil.GetNameOverride(elementType, NamingUtil.GetIFCName(elementType));
-         string elemDesc = NamingUtil.GetDescriptionOverride(elementType, null);
-         string elemTag = NamingUtil.GetTagOverride(elementType, NamingUtil.CreateIFCElementId(elementType));
-         string elemApplicableOccurence = NamingUtil.GetOverrideStringValue(elementType, "IfcApplicableOccurence", null);
-         string elemElementType = NamingUtil.GetOverrideStringValue(elementType, "IfcElementType", null);
          if (string.IsNullOrEmpty(predefinedType))
             predefinedType = "NOTDEFINED";
 
          // Property sets will be set later.
 
-         ifcType = IFCInstanceExporter.CreateGenericIFCType(typeToExport, exporterIFC.GetFile(), elemGUID, ExporterCacheManager.OwnerHistoryHandle,
-             elemName, elemDesc, elemApplicableOccurence, null, null, elemTag, elemElementType, predefinedType);
+         ifcType = IFCInstanceExporter.CreateGenericIFCType(typeToExport, elementType, exporterIFC.GetFile(), null, null, predefinedType);
 
          wrapper.RegisterHandleWithElementType(elementType as ElementType, ifcType, null);
 
