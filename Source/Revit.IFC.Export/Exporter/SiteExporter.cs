﻿//
// BIM IFC library: this library works with Autodesk(R) Revit(R) to export IFC files containing model geometry.
// Copyright (C) 2012  Autodesk, Inc.
// 
// This library is free software; you can redistribute it and/or
// modify it under the terms of the GNU Lesser General Public
// License as published by the Free Software Foundation; either
// version 2.1 of the License, or (at your option) any later version.
//
// This library is distributed in the hope that it will be useful,
// but WITHOUT ANY WARRANTY; without even the implied warranty of
// MERCHANTABILITY or FITNESS FOR A PARTICULAR PURPOSE.  See the GNU
// Lesser General Public License for more details.
//
// You should have received a copy of the GNU Lesser General Public
// License along with this library; if not, write to the Free Software
// Foundation, Inc., 51 Franklin Street, Fifth Floor, Boston, MA  02110-1301  USA
//

using System;
using System.Collections.Generic;
using System.Linq;
using System.Text;
using Autodesk.Revit.DB;
using Autodesk.Revit.DB.IFC;
using Autodesk.Revit.DB.Architecture;
using Revit.IFC.Export.Utility;
using Revit.IFC.Export.Toolkit;
using Revit.IFC.Export.Exporter.PropertySet;
using Revit.IFC.Common.Utility;

namespace Revit.IFC.Export.Exporter
{
   /// <summary>
   /// Provides methods to export sites.
   /// </summary>
   class SiteExporter
   {
      /// <summary>
      /// Exports topography surface as IFC site object.
      /// </summary>
      /// <param name="exporterIFC">The ExporterIFC object.</param>
      /// <param name="topoSurface">The TopographySurface object.</param>
      /// <param name="geometryElement">The geometry element.</param>
      /// <param name="productWrapper">The ProductWrapper.</param>
      public static void ExportTopographySurface(ExporterIFC exporterIFC, TopographySurface topoSurface, GeometryElement geometryElement, ProductWrapper productWrapper)
      {
         ExportSiteBase(exporterIFC, null, topoSurface, geometryElement, productWrapper);
      }

      /// <summary>
      /// Exports IFC site object if having latitude and longitude.
      /// </summary>
      /// <param name="exporterIFC">
      /// The ExporterIFC object.
      /// </param>
      /// <param name="document">
      /// The Revit document.
      /// </param>
      /// <param name="productWrapper">
      /// The ProductWrapper.
      /// </param>
      public static void ExportDefaultSite(ExporterIFC exporterIFC, Document document, ProductWrapper productWrapper)
      {
         ExportSiteBase(exporterIFC, document, null, null, productWrapper);
      }

      /// <summary>
      /// Base implementation to export IFC site object.
      /// </summary>
      /// <param name="exporterIFC">The ExporterIFC object.</param>
      /// <param name="document">The Revit document.  It may be null if element isn't.</param>
      /// <param name="element">The element.  It may be null if document isn't.</param>
      /// <param name="geometryElement">The geometry element.</param>
      /// <param name="productWrapper">The ProductWrapper.</param>
      private static void ExportSiteBase(ExporterIFC exporterIFC, Document document, Element element, GeometryElement geometryElement, ProductWrapper productWrapper)
      {
         IFCAnyHandle siteHandle = ExporterCacheManager.SiteHandle;

         int numSiteElements = (!IFCAnyHandleUtil.IsNullOrHasNoValue(siteHandle) ? 1 : 0);
         if (element == null && (numSiteElements != 0))
            return;

         Document doc = document;
         if (doc == null)
         {
            if (element != null)
               doc = element.Document;
            else
               throw new ArgumentException("Both document and element are null.");
         }

         // Check the intended IFC entity or type name is in the exclude list specified in the UI
         Common.Enums.IFCEntityType elementClassTypeEnum;
         if (Enum.TryParse<Common.Enums.IFCEntityType>("IfcSite", out elementClassTypeEnum))
            if (ExporterCacheManager.ExportOptionsCache.IsElementInExcludeList(elementClassTypeEnum))
               return;

         IFCFile file = exporterIFC.GetFile();
         using (IFCTransaction tr = new IFCTransaction(file))
         {
            IFCAnyHandle siteRepresentation = null;
            if (element != null)
            {
               // It would be possible that they actually represent several different sites with different buildings, 
               // but until we have a concept of a building in Revit, we have to assume 0-1 sites, 1 building.
               bool appendedToSite = false;
               bool exportAsFacetation = !ExporterCacheManager.ExportOptionsCache.ExportAsCoordinationView2;
               if (!IFCAnyHandleUtil.IsNullOrHasNoValue(siteHandle))
               {
                  IList<IFCAnyHandle> representations = IFCAnyHandleUtil.GetProductRepresentations(siteHandle);
                  if (representations.Count > 0)
                  {
                     IFCAnyHandle bodyRep = representations[0];
                     IFCAnyHandle boundaryRep = null;
                     if (representations.Count > 1)
                        boundaryRep = representations[1];

                     siteRepresentation = RepresentationUtil.CreateSurfaceProductDefinitionShape(exporterIFC, element, geometryElement, true, exportAsFacetation, ref bodyRep, ref boundaryRep);
                     if (representations.Count == 1 && !IFCAnyHandleUtil.IsNullOrHasNoValue(boundaryRep))
                     {
                        // If the first site has no boundaryRep,
                        // we will add the boundaryRep from second site to it.
                        representations.Clear();
                        representations.Add(boundaryRep);
                        IFCAnyHandleUtil.AddProductRepresentations(siteHandle, representations);
                     }
                     appendedToSite = true;
                  }
               }

               if (!appendedToSite)
               {
                  siteRepresentation = RepresentationUtil.CreateSurfaceProductDefinitionShape(exporterIFC, element, geometryElement, true, exportAsFacetation);
               }
            }

            List<int> latitude = new List<int>();
            List<int> longitude = new List<int>();
            ProjectLocation projLocation = doc.ActiveProjectLocation;

            IFCAnyHandle relativePlacement = null;
            double unscaledElevation = 0.0;
            if (projLocation != null)
            {
               const double scaleToDegrees = 180 / Math.PI;
               double latitudeInDeg = projLocation.GetSiteLocation().Latitude * scaleToDegrees;
               double longitudeInDeg = projLocation.GetSiteLocation().Longitude * scaleToDegrees;

               ExporterUtil.GetSafeProjectPositionElevation(doc, out unscaledElevation);

               int latDeg = ((int)latitudeInDeg); latitudeInDeg -= latDeg; latitudeInDeg *= 60;
               int latMin = ((int)latitudeInDeg); latitudeInDeg -= latMin; latitudeInDeg *= 60;
               int latSec = ((int)latitudeInDeg); latitudeInDeg -= latSec; latitudeInDeg *= 1000000;
               int latFracSec = ((int)latitudeInDeg);
               latitude.Add(latDeg);
               latitude.Add(latMin);
               latitude.Add(latSec);
               if (!ExporterCacheManager.ExportOptionsCache.ExportAs2x2)
                  latitude.Add(latFracSec);

               int longDeg = ((int)longitudeInDeg); longitudeInDeg -= longDeg; longitudeInDeg *= 60;
               int longMin = ((int)longitudeInDeg); longitudeInDeg -= longMin; longitudeInDeg *= 60;
               int longSec = ((int)longitudeInDeg); longitudeInDeg -= longSec; longitudeInDeg *= 1000000;
               int longFracSec = ((int)longitudeInDeg);
               longitude.Add(longDeg);
               longitude.Add(longMin);
               longitude.Add(longSec);
               if (!ExporterCacheManager.ExportOptionsCache.ExportAs2x2)
                  longitude.Add(longFracSec);

               ExportOptionsCache.SiteTransformBasis transformBasis = ExporterCacheManager.ExportOptionsCache.SiteTransformation;

               Transform siteSharedCoordinatesTrf = Transform.Identity;

               if (transformBasis != ExportOptionsCache.SiteTransformBasis.Internal)
               {
                  BasePoint basePoint = null;
                  if (transformBasis == ExportOptionsCache.SiteTransformBasis.Project)
                     basePoint = new FilteredElementCollector(doc).WherePasses(new ElementCategoryFilter(BuiltInCategory.OST_ProjectBasePoint)).First() as BasePoint;
                  else if (transformBasis == ExportOptionsCache.SiteTransformBasis.Site)
                     basePoint = new FilteredElementCollector(doc).WherePasses(new ElementCategoryFilter(BuiltInCategory.OST_SharedBasePoint)).First() as BasePoint;

                  if (basePoint != null)
                  {
                     BoundingBoxXYZ bbox = basePoint.get_BoundingBox(null);
                     XYZ xyz = bbox.Min;
                     siteSharedCoordinatesTrf = Transform.CreateTranslation(new XYZ(-xyz.X, -xyz.Y, unscaledElevation - xyz.Z));
                  }
                  else
                     siteSharedCoordinatesTrf = projLocation.GetTransform().Inverse;
               }

               if (!siteSharedCoordinatesTrf.IsIdentity)
               {
                  double unscaledSiteElevation = ExporterCacheManager.ExportOptionsCache.IncludeSiteElevation ? 0.0 : unscaledElevation;
                  XYZ orig = UnitUtil.ScaleLength(siteSharedCoordinatesTrf.Origin - new XYZ(0, 0, unscaledSiteElevation));
                  relativePlacement = ExporterUtil.CreateAxis2Placement3D(file, orig, siteSharedCoordinatesTrf.BasisZ, siteSharedCoordinatesTrf.BasisX);
               }
            }

            // Get elevation for site.
            double elevation = UnitUtil.ScaleLength(unscaledElevation);

            if (IFCAnyHandleUtil.IsNullOrHasNoValue(relativePlacement))
               relativePlacement = ExporterUtil.CreateAxis2Placement3D(file);

            IFCAnyHandle localPlacement = IFCInstanceExporter.CreateLocalPlacement(file, null, relativePlacement);
            IFCAnyHandle ownerHistory = ExporterCacheManager.OwnerHistoryHandle;
            string siteObjectType = NamingUtil.CreateIFCObjectName(exporterIFC, element);

            ProjectInfo projectInfo = doc.ProjectInformation;
            Element mainSiteElement = (element != null) ? element : projectInfo;

            bool exportSite = false;
            string siteGUID = null;
            string siteName = null;
            string siteLongName = null;
            string siteLandTitleNumber = null;
            string siteDescription = null;

            if (element != null)
            {
               if (IFCAnyHandleUtil.IsNullOrHasNoValue(siteHandle))
               {
                  exportSite = true;

                  // We will use the Project Information site name as the primary name, if it exists.
                  siteGUID = GUIDUtil.CreateSiteGUID(doc, element);

                  siteName = NamingUtil.GetOverrideStringValue(projectInfo, "SiteName", NamingUtil.GetNameOverride(element, NamingUtil.GetIFCName(element)));
                  siteDescription = NamingUtil.GetDescriptionOverride(element, null);

                  // Look in site element for "IfcLongName" or project information for either "IfcLongName" or "SiteLongName".
                  siteLongName = NamingUtil.GetLongNameOverride(projectInfo, NamingUtil.GetLongNameOverride(element, null));
                  if (string.IsNullOrWhiteSpace(siteLongName))
                     siteLongName = NamingUtil.GetOverrideStringValue(projectInfo, "SiteLongName", null);

                  // Look in site element for "IfcLandTitleNumber" or project information for "SiteLandTitleNumber".
                  siteLandTitleNumber = NamingUtil.GetOverrideStringValue(element, "IfcLandTitleNumber", null);
                  if (string.IsNullOrWhiteSpace(siteLandTitleNumber))
                     siteLandTitleNumber = NamingUtil.GetOverrideStringValue(projectInfo, "SiteLandTitleNumber", null);
               }
            }
            else
            {
               exportSite = true;

               siteGUID = GUIDUtil.CreateProjectLevelGUID(doc, IFCProjectLevelGUIDType.Site);
               siteName = NamingUtil.GetOverrideStringValue(projectInfo, "SiteName", "Default");
               siteLongName = NamingUtil.GetLongNameOverride(projectInfo, NamingUtil.GetOverrideStringValue(projectInfo, "SiteLongName", null));
               siteLandTitleNumber = NamingUtil.GetOverrideStringValue(projectInfo, "SiteLandTitleNumber", null);

               // don't bother if we have nothing in the site whatsoever.
               if ((latitude.Count == 0 || longitude.Count == 0) && IFCAnyHandleUtil.IsNullOrHasNoValue(relativePlacement) &&
                   string.IsNullOrWhiteSpace(siteLongName) && string.IsNullOrWhiteSpace(siteLandTitleNumber))
                  return;
            }

            COBieProjectInfo cobieProjectInfo = ExporterCacheManager.ExportOptionsCache.COBieProjectInfo;
            // Override Site information when it is a special COBie export
            if (ExporterCacheManager.ExportOptionsCache.ExportAs2x3COBIE24DesignDeliverable && cobieProjectInfo != null)
            {
               siteName = cobieProjectInfo.SiteLocation;
               siteDescription = cobieProjectInfo.SiteDescription;
            }

            if (exportSite)
            {
               bool assignToBldg = false;
               bool assignToSite = false;
               IFCAnyHandle address = Exporter.CreateIFCAddress(file, doc, projectInfo, out assignToBldg, out assignToSite);
               if (!assignToSite)
                  address = null;
<<<<<<< HEAD
               siteHandle = IFCInstanceExporter.CreateSite(exporterIFC, element, siteGUID, ownerHistory, siteName, siteDescription, localPlacement,
                  siteRepresentation, siteLongName, IFCElementComposition.Element, latitude, longitude, elevation, siteLandTitleNumber, address);
=======

               siteHandle = IFCInstanceExporter.CreateSite(file, siteGUID, ownerHistory, siteName, siteDescription, siteObjectType, localPlacement,
                  siteRepresentation, siteLongName, Toolkit.IFCElementComposition.Element, latitude, longitude, elevation, siteLandTitleNumber, address);
>>>>>>> 243aa67b
               productWrapper.AddSite(mainSiteElement, siteHandle);
               ExporterCacheManager.SiteHandle = siteHandle;
            }


            tr.Commit();
         }
      }
   }
}<|MERGE_RESOLUTION|>--- conflicted
+++ resolved
@@ -272,14 +272,9 @@
                IFCAnyHandle address = Exporter.CreateIFCAddress(file, doc, projectInfo, out assignToBldg, out assignToSite);
                if (!assignToSite)
                   address = null;
-<<<<<<< HEAD
+
                siteHandle = IFCInstanceExporter.CreateSite(exporterIFC, element, siteGUID, ownerHistory, siteName, siteDescription, localPlacement,
-                  siteRepresentation, siteLongName, IFCElementComposition.Element, latitude, longitude, elevation, siteLandTitleNumber, address);
-=======
-
-               siteHandle = IFCInstanceExporter.CreateSite(file, siteGUID, ownerHistory, siteName, siteDescription, siteObjectType, localPlacement,
-                  siteRepresentation, siteLongName, Toolkit.IFCElementComposition.Element, latitude, longitude, elevation, siteLandTitleNumber, address);
->>>>>>> 243aa67b
+                  siteRepresentation, siteLongName, IFCElementComposition.Element, latitude, longitude, elevation, siteLandTitleNumber, null);
                productWrapper.AddSite(mainSiteElement, siteHandle);
                ExporterCacheManager.SiteHandle = siteHandle;
             }
