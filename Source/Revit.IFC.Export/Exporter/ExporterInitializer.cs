--- conflicted
+++ resolved
@@ -2530,29 +2530,19 @@
          ifcQE.QuantityType = QuantityType.Area;
          ifcSlabQuantity.AddEntry(ifcQE);
 
-<<<<<<< HEAD
+         ifcQE = new QuantityEntry("NetArea", NetSurfaceAreaCalculator.Instance);
+         ifcQE.QuantityType = QuantityType.Area;
+         ifcSlabQuantity.AddEntry(ifcQE);
+
          ifcQE = new QuantityEntry("GrossVolume", GrossVolumeCalculator.Instance);
-=======
-         ifcQE = new QuantityEntry("NetArea");
-         ifcQE.QuantityType = QuantityType.Area;
-         ifcQE.PropertyCalculator = NetSurfaceAreaCalculator.Instance;
-         ifcSlabQuantity.AddEntry(ifcQE);
-
-         ifcQE = new QuantityEntry("GrossVolume");
->>>>>>> a216c68d
          ifcQE.QuantityType = QuantityType.Volume;
          ifcSlabQuantity.AddEntry(ifcQE);
 
-<<<<<<< HEAD
+         ifcQE = new QuantityEntry("NetVolume", NetVolumeCalculator.Instance);
+         ifcQE.QuantityType = QuantityType.Volume;
+         ifcSlabQuantity.AddEntry(ifcQE);
+
          ifcQE = new QuantityEntry("Perimeter", SlabPerimeterCalculator.Instance);
-=======
-         ifcQE = new QuantityEntry("NetVolume");
-         ifcQE.QuantityType = QuantityType.Volume;
-         ifcQE.PropertyCalculator = NetVolumeCalculator.Instance;
-         ifcSlabQuantity.AddEntry(ifcQE);
-
-         ifcQE = new QuantityEntry("Perimeter");
->>>>>>> a216c68d
          ifcQE.QuantityType = QuantityType.PositiveLength;
          ifcSlabQuantity.AddEntry(ifcQE);
 
@@ -2560,14 +2550,12 @@
          ifcQE.QuantityType = QuantityType.PositiveLength;
          ifcSlabQuantity.AddEntry(ifcQE);
 
-         ifcQE = new QuantityEntry("GrossWeight");
+         ifcQE = new QuantityEntry("GrossWeight", GrossWeightCalculator.Instance);
          ifcQE.QuantityType = QuantityType.PositiveLength;
-         ifcQE.PropertyCalculator = GrossWeightCalculator.Instance;
          ifcSlabQuantity.AddEntry(ifcQE);
 
-         ifcQE = new QuantityEntry("NetWeight");
+         ifcQE = new QuantityEntry("NetWeight", NetWeightCalculator.Instance);
          ifcQE.QuantityType = QuantityType.PositiveLength;
-         ifcQE.PropertyCalculator = NetWeightCalculator.Instance;
          ifcSlabQuantity.AddEntry(ifcQE);
 
          baseQuantities.Add(ifcSlabQuantity);
