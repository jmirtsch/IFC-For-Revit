﻿//
// BIM IFC library: this library works with Autodesk(R) Revit(R) to export IFC files containing model geometry.
// Copyright (C) 2012  Autodesk, Inc.
// 
// This library is free software; you can redistribute it and/or
// modify it under the terms of the GNU Lesser General Public
// License as published by the Free Software Foundation; either
// version 2.1 of the License, or (at your option) any later version.
//
// This library is distributed in the hope that it will be useful,
// but WITHOUT ANY WARRANTY; without even the implied warranty of
// MERCHANTABILITY or FITNESS FOR A PARTICULAR PURPOSE.  See the GNU
// Lesser General Public License for more details.
//
// You should have received a copy of the GNU Lesser General Public
// License along with this library; if not, write to the Free Software
// Foundation, Inc., 51 Franklin Street, Fifth Floor, Boston, MA  02110-1301  USA
//

using System;
using System.Collections.Generic;
using System.Linq;
using System.Text;
using Autodesk.Revit.DB;
using Autodesk.Revit.DB.IFC;
using Revit.IFC.Export.Utility;

namespace Revit.IFC.Export.Exporter.PropertySet.Calculators
{
   /// <summary>
   /// A calculation class to find the reference.
   /// </summary>
   class ReferenceCalculator : PropertyCalculator
   {
      /// <summary>
      /// A string variable to keep the calculated value.
      /// </summary>
      string m_ReferenceName = String.Empty;

      /// <summary>
      /// A static instance of this class.
      /// </summary>
      static ReferenceCalculator s_Instance = new ReferenceCalculator();

      /// <summary>
      /// The ReferenceCalculator instance.
      /// </summary>
      public static ReferenceCalculator Instance
      {
         get { return s_Instance; }
      }

      /// <summary>
      /// Calculates the reference.
      /// </summary>
      /// <param name="exporterIFC">
      /// The ExporterIFC object.
      /// </param>
      /// <param name="extrusionCreationData">
      /// The IFCExtrusionCreationData.
      /// </param>
      /// <param name="element">
      /// The element to calculate the value.
      /// </param>
      /// <param name="elementType">
      /// The element type.
      /// </param>
      /// <returns>
      /// True if the operation succeed, false otherwise.
      /// </returns>
      public override bool Calculate(ExporterIFC exporterIFC, IFCExtrusionCreationData extrusionCreationData, Element element, ElementType elementType)
      {
<<<<<<< HEAD
         if (elementType == null)
            m_ReferenceName = element.Name;
         else
         {
            if (ExporterCacheManager.ExportOptionsCache.NamingOptions.UseFamilyAndTypeNameForReference || String.IsNullOrEmpty(elementType.Name))
            {
               if (!String.IsNullOrEmpty(elementType.Name))
                  m_ReferenceName = String.Format("{0}:{1}", elementType.FamilyName, element.Name);
               else
                  m_ReferenceName = elementType.FamilyName;
            }
            else
               m_ReferenceName = elementType.Name;
         }
         return true;
      }

=======
         if (ParameterUtil.GetStringValueFromElementOrSymbol(element, "IfcReference", out m_ReferenceName) == null)
               ParameterUtil.GetStringValueFromElementOrSymbol(element, "Reference", out m_ReferenceName);
         if (!string.IsNullOrEmpty(m_ReferenceName))
            return true;

         if (elementType == null)
               m_ReferenceName = element.Name;
         else
         {
               if (ExporterCacheManager.ExportOptionsCache.NamingOptions.UseFamilyAndTypeNameForReference || String.IsNullOrEmpty(elementType.Name))
               {
                  if (!String.IsNullOrEmpty(elementType.Name))
                     m_ReferenceName = String.Format("{0}:{1}", elementType.FamilyName, element.Name);
                  else
                     m_ReferenceName = elementType.FamilyName;
               }
               else
                  m_ReferenceName = elementType.Name;
         }
         return true;
      }

>>>>>>> 243aa67b
      /// <summary>
      /// Gets the calculated string value.
      /// </summary>
      /// <returns>
      /// The string value.
      /// </returns>
      public override string GetStringValue()
      {
         return m_ReferenceName;
      }
   }

}<|MERGE_RESOLUTION|>--- conflicted
+++ resolved
@@ -70,25 +70,6 @@
       /// </returns>
       public override bool Calculate(ExporterIFC exporterIFC, IFCExtrusionCreationData extrusionCreationData, Element element, ElementType elementType)
       {
-<<<<<<< HEAD
-         if (elementType == null)
-            m_ReferenceName = element.Name;
-         else
-         {
-            if (ExporterCacheManager.ExportOptionsCache.NamingOptions.UseFamilyAndTypeNameForReference || String.IsNullOrEmpty(elementType.Name))
-            {
-               if (!String.IsNullOrEmpty(elementType.Name))
-                  m_ReferenceName = String.Format("{0}:{1}", elementType.FamilyName, element.Name);
-               else
-                  m_ReferenceName = elementType.FamilyName;
-            }
-            else
-               m_ReferenceName = elementType.Name;
-         }
-         return true;
-      }
-
-=======
          if (ParameterUtil.GetStringValueFromElementOrSymbol(element, "IfcReference", out m_ReferenceName) == null)
                ParameterUtil.GetStringValueFromElementOrSymbol(element, "Reference", out m_ReferenceName);
          if (!string.IsNullOrEmpty(m_ReferenceName))
@@ -111,7 +92,6 @@
          return true;
       }
 
->>>>>>> 243aa67b
       /// <summary>
       /// Gets the calculated string value.
       /// </summary>
