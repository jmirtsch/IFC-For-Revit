--- conflicted
+++ resolved
@@ -72,18 +72,10 @@
       public override bool Calculate(ExporterIFC exporterIFC, IFCExtrusionCreationData extrusionCreationData, Element element, ElementType elementType)
       {
          double vol = 0;
-<<<<<<< HEAD
-         GeometryElement geomElem = element.get_Geometry(GeometryUtil.GetIFCExportGeometryOptions());
-         SolidMeshGeometryInfo geomInfo = GeometryUtil.GetSolidMeshGeometry(geomElem, Transform.Identity);
-         if (geomInfo.SolidsCount() > 0)
-         {
-            for (int ii = 0; ii < geomInfo.SolidsCount(); ++ii)
-=======
          SolidMeshGeometryInfo geomInfo = GeometryUtil.GetSolidMeshGeometry(element);
          if (geomInfo.SolidsCount() > 0)
          {
             for (int ii = 0; ii <geomInfo.SolidsCount(); ++ii)
->>>>>>> 243aa67b
                vol += geomInfo.GetSolids()[ii].Volume;
          }
 
@@ -107,14 +99,10 @@
          m_Volume = UnitUtil.ScaleVolume(vol);
          if (m_Volume < MathUtil.Eps() * MathUtil.Eps() || m_Volume < MathUtil.Eps())
          {
-<<<<<<< HEAD
-            ParameterUtil.GetDoubleValueFromElementOrSymbol(element, "IfcQtyNetVolume", out m_Volume);
-=======
             if (ParameterUtil.GetDoubleValueFromElementOrSymbol(element, "IfcQtyNetVolume", out m_Volume) == null)
                if (ParameterUtil.GetDoubleValueFromElementOrSymbol(element, "IfcNetVolume", out m_Volume) == null)
                   ParameterUtil.GetDoubleValueFromElementOrSymbol(element, "NetVolume", out m_Volume);
             m_Volume = UnitUtil.ScaleVolume(m_Volume);
->>>>>>> 243aa67b
             if (m_Volume < MathUtil.Eps())
                return false;
             else
