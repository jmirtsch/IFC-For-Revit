﻿//
// BIM IFC library: this library works with Autodesk(R) Revit(R) to export IFC files containing model geometry.
// Copyright (C) 2012  Autodesk, Inc.
// 
// This library is free software; you can redistribute it and/or
// modify it under the terms of the GNU Lesser General Public
// License as published by the Free Software Foundation; either
// version 2.1 of the License, or (at your option) any later version.
//
// This library is distributed in the hope that it will be useful,
// but WITHOUT ANY WARRANTY; without even the implied warranty of
// MERCHANTABILITY or FITNESS FOR A PARTICULAR PURPOSE.  See the GNU
// Lesser General Public License for more details.
//
// You should have received a copy of the GNU Lesser General Public
// License along with this library; if not, write to the Free Software
// Foundation, Inc., 51 Franklin Street, Fifth Floor, Boston, MA  02110-1301  USA
//

using System;
using System.Collections.Generic;
using System.Linq;
using System.Text;
using Autodesk.Revit.DB;
using Autodesk.Revit.DB.IFC;
using Revit.IFC.Export.Utility;
using Revit.IFC.Common.Utility;

namespace Revit.IFC.Export.Exporter.PropertySet.Calculators
{
   /// <summary>
   /// A calculation class to calculate gross weight.
   /// </summary>
   class GrossWeightCalculator : PropertyCalculator
   {
      /// <summary>
      /// A double variable to keep the calculated value.
      /// </summary>
      private double m_Weight = 0;
<<<<<<< HEAD

      /// <summary>
      /// A static instance of this class.
      /// </summary>
      static GrossWeightCalculator s_Instance = new GrossWeightCalculator();
=======

      /// <summary>
      /// A static instance of this class.
      /// </summary>
      static GrossWeightCalculator s_Instance = new GrossWeightCalculator();

   /// <summary>
   /// The GrossWeightCalculator instance.
   /// </summary>
   public static GrossWeightCalculator Instance
      {
         get { return s_Instance; }
      }
>>>>>>> 243aa67b

      /// <summary>
      /// Calculates gross weight from parameter.
      /// </summary>
<<<<<<< HEAD
      public static GrossWeightCalculator Instance
      {
         get { return s_Instance; }
      }

      /// <summary>
      /// Calculates gross weight from parameter.
      /// </summary>
      /// <param name="exporterIFC">
      /// The ExporterIFC object.
      /// </param>
      /// <param name="extrusionCreationData">
      /// The IFCExtrusionCreationData.
      /// </param>
      /// <param name="element">
      /// The element to calculate the value.
      /// </param>
      /// <param name="elementType">
      /// The element type.
      /// </param>
      /// <returns>
      /// True if the operation succeed, false otherwise.
      /// </returns>
      public override bool Calculate(ExporterIFC exporterIFC, IFCExtrusionCreationData extrusionCreationData, Element element, ElementType elementType)
      {
         ParameterUtil.GetDoubleValueFromElementOrSymbol(element, "IfcQtyGrossWeight", out m_Weight);
         if (m_Weight < MathUtil.Eps())
            return false;
         else
            return true;
=======
      /// <param name="exporterIFC">
      /// The ExporterIFC object.
      /// </param>
      /// <param name="extrusionCreationData">
      /// The IFCExtrusionCreationData.
      /// </param>
      /// <param name="element">
      /// The element to calculate the value.
      /// </param>
      /// <param name="elementType">
      /// The element type.
      /// </param>
      /// <returns>
      /// True if the operation succeed, false otherwise.
      /// </returns>
      public override bool Calculate(ExporterIFC exporterIFC, IFCExtrusionCreationData extrusionCreationData, Element element, ElementType elementType)
      {
         if (ParameterUtil.GetDoubleValueFromElementOrSymbol(element, "IfcQtyGrossWeight", out m_Weight) == null)
            if (ParameterUtil.GetDoubleValueFromElementOrSymbol(element, "IfcGrossWeight", out m_Weight) == null)
               ParameterUtil.GetDoubleValueFromElementOrSymbol(element, "GrossWeight", out m_Weight);

         if (m_Weight > MathUtil.Eps())
            return true;

         return false;
>>>>>>> 243aa67b
      }

      /// <summary>
      /// Gets the calculated double value.
      /// </summary>
      /// <returns>
      /// The double value.
      /// </returns>
      public override double GetDoubleValue()
      {
         return m_Weight;
      }
   }
}<|MERGE_RESOLUTION|>--- conflicted
+++ resolved
@@ -37,13 +37,6 @@
       /// A double variable to keep the calculated value.
       /// </summary>
       private double m_Weight = 0;
-<<<<<<< HEAD
-
-      /// <summary>
-      /// A static instance of this class.
-      /// </summary>
-      static GrossWeightCalculator s_Instance = new GrossWeightCalculator();
-=======
 
       /// <summary>
       /// A static instance of this class.
@@ -57,43 +50,10 @@
       {
          get { return s_Instance; }
       }
->>>>>>> 243aa67b
 
       /// <summary>
       /// Calculates gross weight from parameter.
       /// </summary>
-<<<<<<< HEAD
-      public static GrossWeightCalculator Instance
-      {
-         get { return s_Instance; }
-      }
-
-      /// <summary>
-      /// Calculates gross weight from parameter.
-      /// </summary>
-      /// <param name="exporterIFC">
-      /// The ExporterIFC object.
-      /// </param>
-      /// <param name="extrusionCreationData">
-      /// The IFCExtrusionCreationData.
-      /// </param>
-      /// <param name="element">
-      /// The element to calculate the value.
-      /// </param>
-      /// <param name="elementType">
-      /// The element type.
-      /// </param>
-      /// <returns>
-      /// True if the operation succeed, false otherwise.
-      /// </returns>
-      public override bool Calculate(ExporterIFC exporterIFC, IFCExtrusionCreationData extrusionCreationData, Element element, ElementType elementType)
-      {
-         ParameterUtil.GetDoubleValueFromElementOrSymbol(element, "IfcQtyGrossWeight", out m_Weight);
-         if (m_Weight < MathUtil.Eps())
-            return false;
-         else
-            return true;
-=======
       /// <param name="exporterIFC">
       /// The ExporterIFC object.
       /// </param>
@@ -119,7 +79,6 @@
             return true;
 
          return false;
->>>>>>> 243aa67b
       }
 
       /// <summary>
