--- conflicted
+++ resolved
@@ -37,13 +37,6 @@
       /// A double variable to keep the calculated value.
       /// </summary>
       private double m_Length = 0;
-<<<<<<< HEAD
-
-      /// <summary>
-      /// A static instance of this class.
-      /// </summary>
-      static LengthCalculator s_Instance = new LengthCalculator();
-=======
 
       /// <summary>
       /// A static instance of this class.
@@ -57,56 +50,10 @@
       {
          get { return s_Instance; }
       }
->>>>>>> 243aa67b
 
       /// <summary>
       /// Calculates cross area.
       /// </summary>
-<<<<<<< HEAD
-      public static LengthCalculator Instance
-      {
-         get { return s_Instance; }
-      }
-
-      /// <summary>
-      /// Calculates cross area.
-      /// </summary>
-      /// <param name="exporterIFC">
-      /// The ExporterIFC object.
-      /// </param>
-      /// <param name="extrusionCreationData">
-      /// The IFCExtrusionCreationData.
-      /// </param>
-      /// <param name="element">
-      /// The element to calculate the value.
-      /// </param>
-      /// <param name="elementType">
-      /// The element type.
-      /// </param>
-      /// <returns>
-      /// True if the operation succeed, false otherwise.
-      /// </returns>
-      public override bool Calculate(ExporterIFC exporterIFC, IFCExtrusionCreationData extrusionCreationData, Element element, ElementType elementType)
-      {
-         double lengthFromParam = 0;
-         ParameterUtil.GetDoubleValueFromElementOrSymbol(element, "IfcQtyLength", out lengthFromParam);
-         if (extrusionCreationData == null)
-         {
-            double length = 0;
-            ParameterUtil.GetDoubleValueFromElement(element, BuiltInParameter.EXTRUSION_LENGTH, out length);
-            if (length > MathUtil.Eps())
-            {
-               m_Length = length;
-               return true;
-            }
-            else if (lengthFromParam < MathUtil.Eps())
-               return false;
-            else
-            {
-               m_Length = lengthFromParam;
-               return true;
-            }
-=======
       /// <param name="exporterIFC">
       /// The ExporterIFC object.
       /// </param>
@@ -137,28 +84,14 @@
          {
             if (ParameterUtil.GetDoubleValueFromElement(element, BuiltInParameter.EXTRUSION_LENGTH, out m_Length) != null)
                m_Length = UnitUtil.ScaleLength(m_Length);
->>>>>>> 243aa67b
          }
          else
             m_Length = extrusionCreationData.ScaledLength;
 
          if (m_Length > MathUtil.Eps())
             return true;
-<<<<<<< HEAD
-         else
-         {
-            if (lengthFromParam < MathUtil.Eps())
-               return false;
-            else
-            {
-               m_Length = lengthFromParam;
-               return true;
-            }
-         }
-=======
 
          return false;
->>>>>>> 243aa67b
       }
 
       /// <summary>
