﻿//
// BIM IFC library: this library works with Autodesk(R) Revit(R) to export IFC files containing model geometry.
// Copyright (C) 2012  Autodesk, Inc.
// 
// This library is free software; you can redistribute it and/or
// modify it under the terms of the GNU Lesser General Public
// License as published by the Free Software Foundation; either
// version 2.1 of the License, or (at your option) any later version.
//
// This library is distributed in the hope that it will be useful,
// but WITHOUT ANY WARRANTY; without even the implied warranty of
// MERCHANTABILITY or FITNESS FOR A PARTICULAR PURPOSE.  See the GNU
// Lesser General Public License for more details.
//
// You should have received a copy of the GNU Lesser General Public
// License along with this library; if not, write to the Free Software
// Foundation, Inc., 51 Franklin Street, Fifth Floor, Boston, MA  02110-1301  USA
//

using System;
using System.Collections.Generic;
using System.Linq;
using System.Text;
using Autodesk.Revit.DB;
using Autodesk.Revit.DB.IFC;

namespace Revit.IFC.Export.Exporter.PropertySet.Calculators
{
   /// <summary>
   /// A calculation class to calculate extend to structure value for a wall.
   /// </summary>
   class ExtendToStructureCalculator : PropertyCalculator
   {
      /// <summary>
      /// A boolean variable to keep the calculated value.
      /// </summary>
      private bool m_ExtendToStructure = false;

      /// <summary>
      /// A static instance of this class.
      /// </summary>
      static ExtendToStructureCalculator s_Instance = new ExtendToStructureCalculator();

      /// <summary>
      /// The ExtendToStructureCalculator instance.
      /// </summary>
      public static ExtendToStructureCalculator Instance
      {
         get { return s_Instance; }
      }

      /// <summary>
      /// Calculates extend to structure value for a wall.
      /// </summary>
      /// <param name="exporterIFC">
      /// The ExporterIFC object.
      /// </param>
      /// <param name="extrusionCreationData">
      /// The IFCExtrusionCreationData.
      /// </param>
      /// <param name="element,">
      /// The element to calculate the value.
      /// </param>
      /// <param name="elementType">
      /// The element type.
      /// </param>
      /// <returns>
      /// True if the operation succeed, false otherwise.
      /// </returns>
      public override bool Calculate(ExporterIFC exporterIFC, IFCExtrusionCreationData extrusionCreationData, Element element, ElementType elementType)
      {
         Wall wall = element as Wall;
         if (wall != null)
         {
            m_ExtendToStructure = ExporterIFCUtils.IsWallJoinedToTop(wall);
<<<<<<< HEAD
         }
         return true;
      }

=======
            return true;
         }

         return false;
      }

>>>>>>> 243aa67b
      /// <summary>
      /// Gets the calculated boolean value.
      /// </summary>
      /// <returns>
      /// The boolean value.
      /// </returns>
      public override bool GetBooleanValue()
      {
         return m_ExtendToStructure;
      }
   }
}<|MERGE_RESOLUTION|>--- conflicted
+++ resolved
@@ -73,19 +73,11 @@
          if (wall != null)
          {
             m_ExtendToStructure = ExporterIFCUtils.IsWallJoinedToTop(wall);
-<<<<<<< HEAD
-         }
-         return true;
-      }
-
-=======
             return true;
          }
-
          return false;
       }
 
->>>>>>> 243aa67b
       /// <summary>
       /// Gets the calculated boolean value.
       /// </summary>
