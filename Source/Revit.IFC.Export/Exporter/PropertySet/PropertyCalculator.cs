﻿//
// BIM IFC library: this library works with Autodesk(R) Revit(R) to export IFC files containing model geometry.
// Copyright (C) 2012  Autodesk, Inc.
// 
// This library is free software; you can redistribute it and/or
// modify it under the terms of the GNU Lesser General Public
// License as published by the Free Software Foundation; either
// version 2.1 of the License, or (at your option) any later version.
//
// This library is distributed in the hope that it will be useful,
// but WITHOUT ANY WARRANTY; without even the implied warranty of
// MERCHANTABILITY or FITNESS FOR A PARTICULAR PURPOSE.  See the GNU
// Lesser General Public License for more details.
//
// You should have received a copy of the GNU Lesser General Public
// License along with this library; if not, write to the Free Software
// Foundation, Inc., 51 Franklin Street, Fifth Floor, Boston, MA  02110-1301  USA
//

using System;
using System.Collections.Generic;
using System.Text;
using Autodesk.Revit;
using Autodesk.Revit.DB;
using Autodesk.Revit.DB.IFC;
using Autodesk.Revit.DB.Structure;

namespace Revit.IFC.Export.Exporter.PropertySet
{
<<<<<<< HEAD
   /// <summary>
   /// A utility class that execute a calculation to determine the value of special IFC parameters.
   /// </summary>
   abstract public class PropertyCalculator
   {
      /// <summary>
      /// Performs the calculation.
      /// </summary>
      /// <param name="exporterIFC">
      /// The ExporterIFC object.
      /// </param>
      /// <param name="extrusionCreationData">
      /// The IFCExtrusionCreationData.
      /// </param>
      /// <param name="element">
      /// The element to calculate the value.
      /// </param>
      /// <param name="elementType">
      /// The element type.
      /// </param>
      /// <returns>
      /// True if the operation succeed, false otherwise.
      /// </returns>
      abstract public bool Calculate(ExporterIFC exporterIFC, IFCExtrusionCreationData extrusionCreationData, Element element, ElementType elementType);
=======
    /// <summary>
    /// A utility class that execute a calculation to determine the value of special IFC parameters.
    /// </summary>
    abstract public class PropertyCalculator
    {
        /// <summary>
        /// Performs the calculation. 
        /// NOTE: the general rule to follow when overriding Calculate method in order of priority:
        ///       1. If it the property is dependent on the object or the geometry, such as dimension of a door, the first priority is to be given to the values provided by Revit
        ///       2. If it does not give any appropriate value, look at the override parameters. It is generally the name of the IFC property, or prefixed with Ifc (for Pset property) or IfcQty (for quantity)
        ///       3. If still does not give the appropriate value, and it has an Extrusion data, calculte the appropriate dimension from the extrusion data
        ///       4. If everything fails, return false
        /// </summary>
        /// <param name="exporterIFC">
        /// The ExporterIFC object.
        /// </param>
        /// <param name="extrusionCreationData">
        /// The IFCExtrusionCreationData.
        /// </param>
        /// <param name="element">
        /// The element to calculate the value.
        /// </param>
        /// <param name="elementType">
        /// The element type.
        /// </param>
        /// <returns>
        /// True if the operation succeed, false otherwise.
        /// </returns>
        abstract public bool Calculate(ExporterIFC exporterIFC, IFCExtrusionCreationData extrusionCreationData, Element element, ElementType elementType);
>>>>>>> 243aa67b

      /// <summary>
      /// If implemented in derived classes, may retrieve parameter data for a specific IFC handle.
      /// Designed to retrieve data for subelement parameter overrides.
      /// By default returns false.
      /// </summary>
      /// <param name="element">
      /// The element to calculate the value.
      /// </param>
      /// <param name="handle">
      /// The IFC handle that may offer parameter overrides.
      /// </param>
      /// <returns>
      /// True if the operation succeed, false otherwise.
      /// </returns>
      virtual public bool GetParameterFromSubelementCache(Element element, IFCAnyHandle handle)
      {
         return false;
      }
      /// <summary>
      /// Determines if the calculator calculates only one parameter, or multiple.
      /// </summary>
      public virtual bool CalculatesMultipleParameters
      {
         get { return false; }
      }

      /// <summary>
      /// Determines if the calculator calculates only one value, or multiple.
      /// </summary>
      public virtual bool CalculatesMutipleValues
      {
         get { return false; }
      }

      /// <summary>
      /// Determines if the calculator allows string values to be cached.
      /// </summary>
      public virtual bool CacheStringValues
      {
         get { return false; }
      }

      /// <summary>
      /// Gets the calculated string value.  Use if CalculatesMultipleParameters is false.
      /// </summary>
      /// <exception cref="System.NotImplementedException">
      /// Default method is not implemented.
      /// </exception>
      /// <returns>
      /// The calculated string value.
      /// </returns>
      public virtual string GetStringValue()
      {
         throw new NotImplementedException();
      }

      /// <summary>
      /// Gets the calculated string values.  Use if CalculatesMutipleValues is true.
      /// </summary>
      /// <returns>The list of strings.</returns>
      public virtual IList<string> GetStringValues()
      {
         throw new NotImplementedException();
      }

      /// <summary>
      /// Gets the calculated boolean value.  Use if CalculatesMultipleParameters is false.
      /// </summary>
      /// <exception cref="System.NotImplementedException">
      /// Default method is not implemented.
      /// </exception>
      /// <returns>
      /// The calculated boolean value.
      /// </returns>
      public virtual bool GetBooleanValue()
      {
         throw new NotImplementedException();
      }

      /// <summary>
      /// Gets the calculated logical value.  Use if CalculatesMultipleParameters is false.
      /// </summary>
      /// <exception cref="System.NotImplementedException">
      /// Default method is not implemented.
      /// </exception>
      /// <returns>
      /// The calculated boolean value.
      /// </returns>
      public virtual IFCLogical GetLogicalValue()
      {
         throw new NotImplementedException();
      }

      /// <summary>
      /// Gets the calculated double value.  Use if CalculatesMultipleParameters is false.
      /// </summary>
      /// <exception cref="System.NotImplementedException">
      /// Default method is not implemented.
      /// </exception>
      /// <returns>
      /// The calculated double value.
      /// </returns>
      public virtual double GetDoubleValue()
      {
         throw new NotImplementedException();
      }

      /// <summary>
      /// Gets the calculated integer value.  Use if CalculatesMultipleParameters is false.
      /// </summary>
      /// <exception cref="System.NotImplementedException">
      /// Default method is not implemented.
      /// </exception>
      /// <returns>
      /// The calculated integer value.
      /// </returns>
      public virtual int GetIntValue()
      {
         throw new NotImplementedException();
      }

      /// <summary>
      /// Gets the calculated double value for a given parameter.  Use if CalculatesMultipleParameters is true.
      /// </summary>
      /// <exception cref="System.NotImplementedException">
      /// Default method is not implemented.
      /// </exception>
      /// <param name="paramName">
      /// The name of the parameter.
      /// </param>
      /// <returns>
      /// The calculated double value.
      /// </returns>
      public virtual double GetDoubleValue(string paramName)
      {
         throw new NotImplementedException();
      }

      /// <summary>
      /// Gets the calculated integer value for a given parameter.  Use if CalculatesMultipleParameters is true.
      /// </summary>
      /// <exception cref="System.NotImplementedException">
      /// Default method is not implemented.
      /// </exception>
      /// <param name="paramName">
      /// The name of the parameter.
      /// </param>
      /// <returns>
      /// The calculated integer value.
      /// </returns>
      public virtual int GetIntValue(string paramName)
      {
         throw new NotImplementedException();
      }
   }
}<|MERGE_RESOLUTION|>--- conflicted
+++ resolved
@@ -27,32 +27,6 @@
 
 namespace Revit.IFC.Export.Exporter.PropertySet
 {
-<<<<<<< HEAD
-   /// <summary>
-   /// A utility class that execute a calculation to determine the value of special IFC parameters.
-   /// </summary>
-   abstract public class PropertyCalculator
-   {
-      /// <summary>
-      /// Performs the calculation.
-      /// </summary>
-      /// <param name="exporterIFC">
-      /// The ExporterIFC object.
-      /// </param>
-      /// <param name="extrusionCreationData">
-      /// The IFCExtrusionCreationData.
-      /// </param>
-      /// <param name="element">
-      /// The element to calculate the value.
-      /// </param>
-      /// <param name="elementType">
-      /// The element type.
-      /// </param>
-      /// <returns>
-      /// True if the operation succeed, false otherwise.
-      /// </returns>
-      abstract public bool Calculate(ExporterIFC exporterIFC, IFCExtrusionCreationData extrusionCreationData, Element element, ElementType elementType);
-=======
     /// <summary>
     /// A utility class that execute a calculation to determine the value of special IFC parameters.
     /// </summary>
@@ -82,7 +56,6 @@
         /// True if the operation succeed, false otherwise.
         /// </returns>
         abstract public bool Calculate(ExporterIFC exporterIFC, IFCExtrusionCreationData extrusionCreationData, Element element, ElementType elementType);
->>>>>>> 243aa67b
 
       /// <summary>
       /// If implemented in derived classes, may retrieve parameter data for a specific IFC handle.
