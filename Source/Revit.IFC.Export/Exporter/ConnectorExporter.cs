--- conflicted
+++ resolved
@@ -71,12 +71,9 @@
             connectorType == ConnectorType.Physical)
          {
 
-<<<<<<< HEAD
             Connector originalConnectorToUse = (originalConnector != null) ? originalConnector : connector;
             FlowDirectionType flowDirection = supportsDirection ? connector.Direction : FlowDirectionType.Bidirectional;
             bool isBiDirectional = (flowDirection == FlowDirectionType.Bidirectional);
-=======
->>>>>>> 243aa67b
             if (connector.IsConnected)
             {
                ConnectorSet connectorSet = connector.AllRefs;
@@ -95,7 +92,6 @@
                            connectedType == ConnectorType.Curve ||
                            connectedType == ConnectorType.Physical)
                         {
-<<<<<<< HEAD
                            if (flowDirection == FlowDirectionType.Out)
                            {
                               AddConnection(exporterIFC, connected, originalConnectorToUse, false, isElectricalDomain);
@@ -162,24 +158,6 @@
                   }
                }
             }
-=======
-                           Connector originalConnectorToUse = (originalConnector != null) ? originalConnector : connector;
-                           FlowDirectionType flowDirection = supportsDirection ? connector.Direction : FlowDirectionType.Bidirectional;
-                           if (flowDirection == FlowDirectionType.Out)
-                           {
-                                 AddConnection(exporterIFC, connected, originalConnectorToUse, false, isElectricalDomain);
-                           }
-                           else
-                           {
-                                 bool isBiDirectional = (flowDirection == FlowDirectionType.Bidirectional);
-                                 AddConnection(exporterIFC, originalConnectorToUse, connected, isBiDirectional, isElectricalDomain);
-                           }
-                        }
-                     }
-                  }
-               }
-            }
->>>>>>> 243aa67b
          }
       }
 
@@ -195,7 +173,6 @@
          using (IFCTransaction tr = new IFCTransaction(file))
          {
             foreach (Connector connector in connectors)
-<<<<<<< HEAD
             {
                try
                {
@@ -227,90 +204,8 @@
                // Reverse the direction of the connector.
                connectorCoordinateSystem.BasisX = -connectorCoordinateSystem.BasisX;
                connectorCoordinateSystem.BasisZ = -connectorCoordinateSystem.BasisZ;
-=======
-            {
-               try
-               {
-                  if (connector != null)
-                        ProcessConnections(exporterIFC, connector, null);
-               }
-               catch (System.Exception)
-               {
-                  // Log an error here
-               }
-            }
-            tr.Commit();
-         }
-      }
-
-      static IFCAnyHandle CreateLocalPlacementForConnector(ExporterIFC exporterIFC, Connector connector, IFCAnyHandle elementHandle,
-         IFCFlowDirection flowDir)
-      {
-         try
-         {
-            IFCFile file = exporterIFC.GetFile();
-
-            IFCAnyHandle elementPlacement = IFCAnyHandleUtil.GetObjectPlacement(elementHandle);
-            Transform origTrf = ExporterIFCUtils.GetUnscaledTransform(exporterIFC, elementPlacement);
-
-            Transform connectorCoordinateSystem = connector.CoordinateSystem;
-            if (flowDir == IFCFlowDirection.Sink)
-            {
-               // Reverse the direction of the connector.
-               connectorCoordinateSystem.BasisX = -connectorCoordinateSystem.BasisX;
-               connectorCoordinateSystem.BasisZ = -connectorCoordinateSystem.BasisZ;
-            }
-
-            Transform relTransform = origTrf.Inverse.Multiply(connectorCoordinateSystem);
-            XYZ scaledOrigin = UnitUtil.ScaleLength(relTransform.Origin);
-                 
-            IFCAnyHandle relLocalPlacement = ExporterUtil.CreateAxis2Placement3D(file,
-               scaledOrigin, relTransform.BasisZ, relTransform.BasisX);
-
-            return IFCInstanceExporter.CreateLocalPlacement(file, elementPlacement, relLocalPlacement);
-         }
-         catch
-         {
-         }
-         return null;
-      }
-
-      static void AddConnection(ExporterIFC exporterIFC, Connector connector, Connector connected, bool isBiDirectional, bool isElectricalDomain)
-      {
-         Element inElement = connector.Owner;
-         Element outElement = connected.Owner;
-
-         if (isElectricalDomain)
-         {
-            // We may get a connection back to the original element.  Ignore it.
-            if (inElement.Id == outElement.Id)
-               return;
-
-            // Check the outElement to see if it is a Wire; if so, get its connections and "skip" the wire.
-            if (outElement is Wire)
-            {
-               if (m_ProcessedWires.Contains(outElement.Id))
-                  return;
-               m_ProcessedWires.Add(outElement.Id);
-
-               try
-               {
-                  ConnectorSet wireConnectorSet = MEPCache.GetConnectorsForWire(outElement as Wire);
-                  if (wireConnectorSet != null)
-                  {
-                        foreach (Connector connectedToWire in wireConnectorSet)
-                           ProcessConnections(exporterIFC, connectedToWire, connector);
-                  }
-               }
-               catch
-               {
-               }
-               return;
->>>>>>> 243aa67b
-            }
-         }
-
-<<<<<<< HEAD
+            }
+
             Transform relTransform = origTrf.Inverse.Multiply(connectorCoordinateSystem);
             XYZ scaledOrigin = UnitUtil.ScaleLength(relTransform.Origin);
 
@@ -373,21 +268,6 @@
          IFCAnyHandle inElementIFCHandle = ExporterCacheManager.MEPCache.Find(inElement.Id);
          IFCAnyHandle outElementIFCHandle = ExporterCacheManager.MEPCache.Find(outElement.Id);
 
-=======
-         // Check if the connection already exist
-         if (ConnectionExists(inElement.Id, outElement.Id))
-               return;
-
-         if (isBiDirectional)
-         {
-            if (ConnectionExists(outElement.Id, inElement.Id))
-               return;
-         }
-
-         IFCAnyHandle inElementIFCHandle = ExporterCacheManager.MEPCache.Find(inElement.Id);
-         IFCAnyHandle outElementIFCHandle = ExporterCacheManager.MEPCache.Find(outElement.Id);
-
->>>>>>> 243aa67b
          // Note TBD: In IFC4 the IfcRelConnectsPortToElement should be used for a dynamic connection. THe static connection should use IfcRelNests
          if (ExporterCacheManager.ExportOptionsCache.ExportAs4)
          {
@@ -416,13 +296,9 @@
             IFCAnyHandle localPlacement = CreateLocalPlacementForConnector(exporterIFC, connector, inElementIFCHandle, flowDir);
             string portName = "InPort_" + inElement.Id;
             string portType = "Flow";   // Assigned as Port.Description
-<<<<<<< HEAD
             portIn = IFCInstanceExporter.CreateDistributionPort(exporterIFC, null, guid, ownerHistory, localPlacement, null, flowDir);
             IFCAnyHandleUtil.SetAttribute(portIn, "Name", portName);
             IFCAnyHandleUtil.SetAttribute(portIn, "Description", portType);
-=======
-            portIn = IFCInstanceExporter.CreateDistributionPort(ifcFile, guid, ownerHistory, portName, portType, null, localPlacement, null, flowDir);
->>>>>>> 243aa67b
 
             // Attach the port to the element
             guid = GUIDUtil.CreateGUID();
@@ -438,13 +314,10 @@
             IFCAnyHandle localPlacement = CreateLocalPlacementForConnector(exporterIFC, connected, outElementIFCHandle, flowDir);
             string portName = "OutPort_" + outElement.Id;
             string portType = "Flow";   // Assigned as Port.Description
-<<<<<<< HEAD
+
             portOut = IFCInstanceExporter.CreateDistributionPort(exporterIFC, null, guid, ownerHistory, localPlacement, null, flowDir);
             IFCAnyHandleUtil.SetAttribute(portOut, "Name", portName);
             IFCAnyHandleUtil.SetAttribute(portOut, "Description", portType);
-=======
-            portOut = IFCInstanceExporter.CreateDistributionPort(ifcFile, guid, ownerHistory, portName, portType, null, localPlacement, null, flowDir);
->>>>>>> 243aa67b
 
             // Attach the port to the element
             guid = GUIDUtil.CreateGUID();
@@ -476,19 +349,6 @@
          {
          }
 
-<<<<<<< HEAD
-=======
-         try
-         {
-            MEPSystem system = connected.MEPSystem;
-            if (system != null)
-               systemList.Add(system);
-         }
-         catch
-         {
-         }
->>>>>>> 243aa67b
-
          if (isElectricalDomain)
          {
             foreach (MEPSystem system in systemList)
