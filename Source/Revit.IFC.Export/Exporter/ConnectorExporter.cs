﻿//
// BIM IFC library: this library works with Autodesk(R) Revit(R) to export IFC files containing model geometry.
// Copyright (C) 2012  Autodesk, Inc.
// 
// This library is free software; you can redistribute it and/or
// modify it under the terms of the GNU Lesser General Public
// License as published by the Free Software Foundation; either
// version 2.1 of the License, or (at your option) any later version.
//
// This library is distributed in the hope that it will be useful,
// but WITHOUT ANY WARRANTY; without even the implied warranty of
// MERCHANTABILITY or FITNESS FOR A PARTICULAR PURPOSE.  See the GNU
// Lesser General Public License for more details.
//
// You should have received a copy of the GNU Lesser General Public
// License along with this library; if not, write to the Free Software
// Foundation, Inc., 51 Franklin Street, Fifth Floor, Boston, MA  02110-1301  USA
//

using System;
using System.Collections.Generic;
using System.Linq;
using System.Text;
using System.Diagnostics;

using Autodesk.Revit.DB;
using Autodesk.Revit.DB.IFC;
using Autodesk.Revit.DB.Mechanical;
using Autodesk.Revit.DB.Plumbing;
using Autodesk.Revit.DB.Electrical;
using Autodesk.Revit;

using Revit.IFC.Export.Utility;
using Revit.IFC.Export.Toolkit;
using Revit.IFC.Export.Exporter.PropertySet;
using Revit.IFC.Common.Utility;
using Revit.IFC.Common.Enums;

namespace Revit.IFC.Export.Exporter
{
    /// <summary>
    /// Provides methods to export MEP Connectors.
    /// </summary>
    class ConnectorExporter
    {
        /// <summary>
        /// Exports a connector instance. Almost verbatim exmaple from Revit 2012 API for Connector Class
        /// Works only for HVAC and Piping for now
        /// </summary>
        /// <param name="exporterIFC">The ExporterIFC object.</param>
        public static void Export(ExporterIFC exporterIFC)
        {
            foreach (ConnectorSet connectorSet in ExporterCacheManager.MEPCache.MEPConnectors)
            {
                Export(exporterIFC, connectorSet);
            }
            // clear local cache 
            ConnectorExporter.ClearConnections();
        }

        // If originalConnector != null, use that connector for AddConnection routine, instead of connector.
        private static void ProcessConnections(ExporterIFC exporterIFC, Connector connector, Connector originalConnector)
        {
            Domain domain = connector.Domain;
            bool isElectricalDomain = (domain == Domain.DomainElectrical);
            bool supportsDirection = (domain == Domain.DomainHvac || domain == Domain.DomainPiping);

            ConnectorType connectorType = connector.ConnectorType;
            if (connectorType == ConnectorType.End ||
                connectorType == ConnectorType.Curve ||
                connectorType == ConnectorType.Physical)
            {

                Connector originalConnectorToUse = (originalConnector != null) ? originalConnector : connector;
                FlowDirectionType flowDirection = supportsDirection ? connector.Direction : FlowDirectionType.Bidirectional;
                bool isBiDirectional = (flowDirection == FlowDirectionType.Bidirectional);
                if (connector.IsConnected)
                {
                    ConnectorSet connectorSet = connector.AllRefs;
                    ConnectorSetIterator csi = connectorSet.ForwardIterator();

                    while (csi.MoveNext())
                    {
                        Connector connected = csi.Current as Connector;
                        if (connected != null && connected.Owner != null && connector.Owner != null)
                        {
                            if (connected.Owner.Id != connector.Owner.Id)
                            {
                                // look for physical connections
                                ConnectorType connectedType = connected.ConnectorType;
                                if (connectedType == ConnectorType.End ||
                                    connectedType == ConnectorType.Curve ||
                                    connectedType == ConnectorType.Physical)
                                {
                                    if (flowDirection == FlowDirectionType.Out)
                                    {
                                        AddConnection(exporterIFC, connected, originalConnectorToUse, false, isElectricalDomain);
                                    }
                                    else
                                    {
                                        AddConnection(exporterIFC, originalConnectorToUse, connected, isBiDirectional, isElectricalDomain);
                                    }
                                }
                            }
                        }
                    }
                }
                else
                {
                    string guid = GUIDUtil.CreateGUID();
                    IFCFlowDirection flowDir = (isBiDirectional) ? IFCFlowDirection.SourceAndSink : (flowDirection == FlowDirectionType.Out ? IFCFlowDirection.Sink : IFCFlowDirection.Source);
                    Element hostElement = connector.Owner;
                    IFCAnyHandle hostElementIFCHandle = ExporterCacheManager.MEPCache.Find(hostElement.Id);
<<<<<<< HEAD
                    IFCAnyHandle localPlacement = CreateLocalPlacementForConnector(exporterIFC, connector, hostElementIFCHandle, flowDir);
                    IFCFile ifcFile = exporterIFC.GetFile();
                    IFCAnyHandle ownerHistory = ExporterCacheManager.OwnerHistoryHandle;
                    IFCAnyHandle port = IFCInstanceExporter.CreateDistributionPort(exporterIFC, null, guid, ownerHistory, localPlacement, null, flowDir);
                    string portName = "Port_" + hostElement.Id;
				IFCAnyHandleUtil.SetAttribute(port, "Name", portName);
                    string portType = "Flow";   // Assigned as Port.Description
				IFCAnyHandleUtil.SetAttribute(port, "Description", portType);
                    
                    // Attach the port to the element
                    guid = GUIDUtil.CreateGUID();
                    string connectionName = hostElement.Id + "|" + guid;
                    IFCAnyHandle connectorHandle = IFCInstanceExporter.CreateRelConnectsPortToElement(ifcFile, guid, ownerHistory, connectionName, portType, port, hostElementIFCHandle);
                    HashSet<MEPSystem> systemList = new HashSet<MEPSystem>();
                    try
                    {
                        MEPSystem system = connector.MEPSystem;
                        if (system != null)
                            systemList.Add(system);
                    }
                    catch
                    {
                    }


                    if (isElectricalDomain)
                    {
                        foreach (MEPSystem system in systemList)
                        {
                            ExporterCacheManager.SystemsCache.AddElectricalSystem(system.Id);
                            ExporterCacheManager.SystemsCache.AddHandleToElectricalSystem(system.Id, hostElementIFCHandle);
                            ExporterCacheManager.SystemsCache.AddHandleToElectricalSystem(system.Id, port);
                        }
                    }
                    else
                    {
                        foreach (MEPSystem system in systemList)
                        {
                            ExporterCacheManager.SystemsCache.AddHandleToBuiltInSystem(system, hostElementIFCHandle);
                            ExporterCacheManager.SystemsCache.AddHandleToBuiltInSystem(system, port);
                        }
=======
                    if (hostElementIFCHandle != null)
                    {
						IFCAnyHandle localPlacement = CreateLocalPlacementForConnector(exporterIFC, connector, hostElementIFCHandle, flowDir);
						IFCFile ifcFile = exporterIFC.GetFile();
						IFCAnyHandle ownerHistory = ExporterCacheManager.OwnerHistoryHandle;
						IFCAnyHandle port = IFCInstanceExporter.CreateDistributionPort(exporterIFC, null, guid, ownerHistory, localPlacement, null, flowDir);
						string portName = "Port_" + hostElement.Id;
						IFCAnyHandleUtil.SetAttribute(port, "Name", portName);
						string portType = "Flow";   // Assigned as Port.Description
						IFCAnyHandleUtil.SetAttribute(port, "Description", portType);

						// Attach the port to the element
						guid = GUIDUtil.CreateGUID();
						string connectionName = hostElement.Id + "|" + guid;
						IFCAnyHandle connectorHandle = IFCInstanceExporter.CreateRelConnectsPortToElement(ifcFile, guid, ownerHistory, connectionName, portType, port, hostElementIFCHandle);
						HashSet<MEPSystem> systemList = new HashSet<MEPSystem>();
						try
						{
							MEPSystem system = connector.MEPSystem;
							if (system != null)
								systemList.Add(system);
						}
						catch
						{
						}


						if (isElectricalDomain)
						{
							foreach (MEPSystem system in systemList)
							{
								ExporterCacheManager.SystemsCache.AddElectricalSystem(system.Id);
								ExporterCacheManager.SystemsCache.AddHandleToElectricalSystem(system.Id, hostElementIFCHandle);
								ExporterCacheManager.SystemsCache.AddHandleToElectricalSystem(system.Id, port);
							}
						}
						else
						{
							foreach (MEPSystem system in systemList)
							{
								ExporterCacheManager.SystemsCache.AddHandleToBuiltInSystem(system, hostElementIFCHandle);
								ExporterCacheManager.SystemsCache.AddHandleToBuiltInSystem(system, port);
							}
						}
>>>>>>> cf7d67b6
                    }
                }
            }
        }

        /// <summary>
        /// Exports a connector instance. Almost verbatim exmaple from Revit 2012 API for Connector Class
        /// Works only for HVAC and Piping for now
        /// </summary>
        /// <param name="exporterIFC">The ExporterIFC object.</param>
        /// <param name="connectors">The ConnectorSet object.</param>
        private static void Export(ExporterIFC exporterIFC, ConnectorSet connectors)
        {
            IFCFile file = exporterIFC.GetFile();
            using (IFCTransaction tr = new IFCTransaction(file))
            {
                foreach (Connector connector in connectors)
                {
                    try
                    {
                        if (connector != null)
                            ProcessConnections(exporterIFC, connector, null);
                    }
                    catch (System.Exception)
                    {
                        // Log an error here
                    }
                }
                tr.Commit();
            }
        }

        static IFCAnyHandle CreateLocalPlacementForConnector(ExporterIFC exporterIFC, Connector connector, IFCAnyHandle elementHandle,
            IFCFlowDirection flowDir)
        {
            try
            {
                IFCFile file = exporterIFC.GetFile();

                IFCAnyHandle elementPlacement = IFCAnyHandleUtil.GetObjectPlacement(elementHandle);
                Transform origTrf = ExporterIFCUtils.GetUnscaledTransform(exporterIFC, elementPlacement);

                Transform connectorCoordinateSystem = connector.CoordinateSystem;
                if (flowDir == IFCFlowDirection.Sink)
                {
                    // Reverse the direction of the connector.
                    connectorCoordinateSystem.BasisX = -connectorCoordinateSystem.BasisX;
                    connectorCoordinateSystem.BasisZ = -connectorCoordinateSystem.BasisZ;
                }

                Transform relTransform = origTrf.Inverse.Multiply(connectorCoordinateSystem);
                XYZ scaledOrigin = UnitUtil.ScaleLength(relTransform.Origin);
                 
                IFCAnyHandle relLocalPlacement = ExporterUtil.CreateAxis2Placement3D(file,
                    scaledOrigin, relTransform.BasisZ, relTransform.BasisX);

                return IFCInstanceExporter.CreateLocalPlacement(file, elementPlacement, relLocalPlacement);
            }
            catch
            {

            }
            return null;
        }

        static void AddConnection(ExporterIFC exporterIFC, Connector connector, Connector connected, bool isBiDirectional, bool isElectricalDomain)
        {
            Element inElement = connector.Owner;
            Element outElement = connected.Owner;

            if (isElectricalDomain)
            {
                // We may get a connection back to the original element.  Ignore it.
                if (inElement.Id == outElement.Id)
                    return;

                // Check the outElement to see if it is a Wire; if so, get its connections and "skip" the wire.
                if (outElement is Wire)
                {
                    if (m_ProcessedWires.Contains(outElement.Id))
                        return;
                    m_ProcessedWires.Add(outElement.Id);

                    try
                    {
                        ConnectorSet wireConnectorSet = MEPCache.GetConnectorsForWire(outElement as Wire);
                        if (wireConnectorSet != null)
                        {
                            foreach (Connector connectedToWire in wireConnectorSet)
                                ProcessConnections(exporterIFC, connectedToWire, connector);
                        }
                    }
                    catch
                    {
                    }
                    return;
                }
            }

            // Check if the connection already exist
            if (ConnectionExists(inElement.Id, outElement.Id))
                return;

            if (isBiDirectional)
            {
                if (ConnectionExists(outElement.Id, inElement.Id))
                    return;
            }

            IFCAnyHandle inElementIFCHandle = ExporterCacheManager.MEPCache.Find(inElement.Id);
            IFCAnyHandle outElementIFCHandle = ExporterCacheManager.MEPCache.Find(outElement.Id);

            if (inElementIFCHandle == null || outElementIFCHandle == null ||
                !IFCAnyHandleUtil.IsSubTypeOf(inElementIFCHandle, IFCEntityType.IfcElement)
                || !IFCAnyHandleUtil.IsSubTypeOf(outElementIFCHandle, IFCEntityType.IfcElement))
                return;

            IFCFile ifcFile = exporterIFC.GetFile();
            IFCAnyHandle ownerHistory = ExporterCacheManager.OwnerHistoryHandle;
            IFCAnyHandle portOut = null;
            IFCAnyHandle portIn = null;
            // ----------------------- In Port ----------------------
            {
                string guid = GUIDUtil.CreateGUID();
                IFCFlowDirection flowDir = (isBiDirectional) ? IFCFlowDirection.SourceAndSink : IFCFlowDirection.Sink;

                IFCAnyHandle localPlacement = CreateLocalPlacementForConnector(exporterIFC, connector, inElementIFCHandle, flowDir);
                string portName = "InPort_" + inElement.Id;
                string portType = "Flow";   // Assigned as Port.Description
                portIn = IFCInstanceExporter.CreateDistributionPort(exporterIFC, null, guid, ownerHistory, localPlacement, null, flowDir);
				IFCAnyHandleUtil.SetAttribute(portIn, "Name", portName);
				IFCAnyHandleUtil.SetAttribute(portIn, "Description", portType);

                // Attach the port to the element
                guid = GUIDUtil.CreateGUID();
                string connectionName = inElement.Id + "|" + guid;
                IFCAnyHandle connectorIn = IFCInstanceExporter.CreateRelConnectsPortToElement(ifcFile, guid, ownerHistory, connectionName, portType, portIn, inElementIFCHandle);
            }

            // ----------------------- Out Port----------------------
            {
                string guid = GUIDUtil.CreateGUID();
                IFCFlowDirection flowDir = (isBiDirectional) ? IFCFlowDirection.SourceAndSink : IFCFlowDirection.Source;

                IFCAnyHandle localPlacement = CreateLocalPlacementForConnector(exporterIFC, connected, outElementIFCHandle, flowDir);
                string portName = "OutPort_" + outElement.Id;
                string portType = "Flow";   // Assigned as Port.Description
                portOut = IFCInstanceExporter.CreateDistributionPort(exporterIFC, null, guid, ownerHistory, localPlacement, null, flowDir);
				IFCAnyHandleUtil.SetAttribute(portOut, "Name", portName);
				IFCAnyHandleUtil.SetAttribute(portOut, "Description", portType);

				// Attach the port to the element
				guid = GUIDUtil.CreateGUID();
                string connectionName = outElement.Id + "|" + guid;
                IFCAnyHandle connectorOut = IFCInstanceExporter.CreateRelConnectsPortToElement(ifcFile, guid, ownerHistory, connectionName, portType, portOut, outElementIFCHandle);
            }

            //  ----------------------- Out Port -> In Port ----------------------
            if (portOut != null && portIn != null)
            {
                Element elemToUse = (inElement.Id.IntegerValue < outElement.Id.IntegerValue) ? inElement : outElement;
                string guid = GUIDUtil.CreateGUID();
                IFCAnyHandle realizingElement = null;
                string connectionName = ExporterUtil.GetGlobalId(portIn) + "|" + ExporterUtil.GetGlobalId(portOut);
                string connectionType = "Flow";   // Assigned as Description
                IFCInstanceExporter.CreateRelConnectsPorts(ifcFile, guid, ownerHistory, connectionName, connectionType, portIn, portOut, realizingElement);
                AddConnectionInternal(inElement.Id, outElement.Id);
            }

            // Add the handles to the connector system.
            HashSet<MEPSystem> systemList = new HashSet<MEPSystem>();
            try
            {
                MEPSystem system = connector.MEPSystem;
                if (system != null)
                    systemList.Add(system);
            }
            catch
            {
            }


            if (isElectricalDomain)
            {
                foreach (MEPSystem system in systemList)
                {
                    ExporterCacheManager.SystemsCache.AddElectricalSystem(system.Id);
                    ExporterCacheManager.SystemsCache.AddHandleToElectricalSystem(system.Id, inElementIFCHandle);
                    ExporterCacheManager.SystemsCache.AddHandleToElectricalSystem(system.Id, outElementIFCHandle);
                    ExporterCacheManager.SystemsCache.AddHandleToElectricalSystem(system.Id, portIn);
                    ExporterCacheManager.SystemsCache.AddHandleToElectricalSystem(system.Id, portOut);
                }
            }
            else
            {
                foreach (MEPSystem system in systemList)
                {
                    ExporterCacheManager.SystemsCache.AddHandleToBuiltInSystem(system, inElementIFCHandle);
                    ExporterCacheManager.SystemsCache.AddHandleToBuiltInSystem(system, outElementIFCHandle);
                    ExporterCacheManager.SystemsCache.AddHandleToBuiltInSystem(system, portIn);
                    ExporterCacheManager.SystemsCache.AddHandleToBuiltInSystem(system, portOut);
                }
            }
        }

        /// <summary>
        /// Keeps track of created connection to prevent duplicate connections, 
        /// might not be necessary
        /// </summary>
        private static HashSet<string> m_ConnectionExists = new HashSet<string>();

        /// <summary>
        /// Keeps track of created connection to prevent duplicate connections, 
        /// might not be necessary
        /// </summary>
        private static HashSet<ElementId> m_ProcessedWires = new HashSet<ElementId>();

        /// <summary>
        /// Checks existance of the connects
        /// </summary>
        /// <param name="inID">ElementId of the incoming Element</param>
        /// <param name="outID">ElementId of the outgoing Element</param>
        /// <returns>True if the connection exists already</returns>
        private static bool ConnectionExists(ElementId inID, ElementId outID)
        {
            string elementIdKey = inID.ToString() + "_" + outID.ToString();
            return m_ConnectionExists.Contains(elementIdKey);
        }

        /// <summary>
        /// Add new Connection
        /// </summary>
        /// <param name="inID"></param>
        /// <param name="outID"></param>
        private static void AddConnectionInternal(ElementId inID, ElementId outID)
        {
            string elementIdKey = inID.ToString() + "_" + outID.ToString();
            m_ConnectionExists.Add(elementIdKey);
        }

        /// <summary>
        /// Clear the connection cache
        /// </summary>
        public static void ClearConnections()
        {
            m_ConnectionExists.Clear();
            m_ProcessedWires.Clear();
        }
    }
}<|MERGE_RESOLUTION|>--- conflicted
+++ resolved
@@ -111,49 +111,6 @@
                     IFCFlowDirection flowDir = (isBiDirectional) ? IFCFlowDirection.SourceAndSink : (flowDirection == FlowDirectionType.Out ? IFCFlowDirection.Sink : IFCFlowDirection.Source);
                     Element hostElement = connector.Owner;
                     IFCAnyHandle hostElementIFCHandle = ExporterCacheManager.MEPCache.Find(hostElement.Id);
-<<<<<<< HEAD
-                    IFCAnyHandle localPlacement = CreateLocalPlacementForConnector(exporterIFC, connector, hostElementIFCHandle, flowDir);
-                    IFCFile ifcFile = exporterIFC.GetFile();
-                    IFCAnyHandle ownerHistory = ExporterCacheManager.OwnerHistoryHandle;
-                    IFCAnyHandle port = IFCInstanceExporter.CreateDistributionPort(exporterIFC, null, guid, ownerHistory, localPlacement, null, flowDir);
-                    string portName = "Port_" + hostElement.Id;
-				IFCAnyHandleUtil.SetAttribute(port, "Name", portName);
-                    string portType = "Flow";   // Assigned as Port.Description
-				IFCAnyHandleUtil.SetAttribute(port, "Description", portType);
-                    
-                    // Attach the port to the element
-                    guid = GUIDUtil.CreateGUID();
-                    string connectionName = hostElement.Id + "|" + guid;
-                    IFCAnyHandle connectorHandle = IFCInstanceExporter.CreateRelConnectsPortToElement(ifcFile, guid, ownerHistory, connectionName, portType, port, hostElementIFCHandle);
-                    HashSet<MEPSystem> systemList = new HashSet<MEPSystem>();
-                    try
-                    {
-                        MEPSystem system = connector.MEPSystem;
-                        if (system != null)
-                            systemList.Add(system);
-                    }
-                    catch
-                    {
-                    }
-
-
-                    if (isElectricalDomain)
-                    {
-                        foreach (MEPSystem system in systemList)
-                        {
-                            ExporterCacheManager.SystemsCache.AddElectricalSystem(system.Id);
-                            ExporterCacheManager.SystemsCache.AddHandleToElectricalSystem(system.Id, hostElementIFCHandle);
-                            ExporterCacheManager.SystemsCache.AddHandleToElectricalSystem(system.Id, port);
-                        }
-                    }
-                    else
-                    {
-                        foreach (MEPSystem system in systemList)
-                        {
-                            ExporterCacheManager.SystemsCache.AddHandleToBuiltInSystem(system, hostElementIFCHandle);
-                            ExporterCacheManager.SystemsCache.AddHandleToBuiltInSystem(system, port);
-                        }
-=======
                     if (hostElementIFCHandle != null)
                     {
 						IFCAnyHandle localPlacement = CreateLocalPlacementForConnector(exporterIFC, connector, hostElementIFCHandle, flowDir);
@@ -198,7 +155,6 @@
 								ExporterCacheManager.SystemsCache.AddHandleToBuiltInSystem(system, port);
 							}
 						}
->>>>>>> cf7d67b6
                     }
                 }
             }
