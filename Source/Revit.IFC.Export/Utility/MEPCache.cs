﻿//
// BIM IFC library: this library works with Autodesk(R) Revit(R) to export IFC files containing model geometry.
// Copyright (C) 2012  Autodesk, Inc.
// 
// This library is free software; you can redistribute it and/or
// modify it under the terms of the GNU Lesser General Public
// License as published by the Free Software Foundation; either
// version 2.1 of the License, or (at your option) any later version.
//
// This library is distributed in the hope that it will be useful,
// but WITHOUT ANY WARRANTY; without even the implied warranty of
// MERCHANTABILITY or FITNESS FOR A PARTICULAR PURPOSE.  See the GNU
// Lesser General Public License for more details.
//
// You should have received a copy of the GNU Lesser General Public
// License along with this library; if not, write to the Free Software
// Foundation, Inc., 51 Franklin Street, Fifth Floor, Boston, MA  02110-1301  USA
//

using System;
using System.Collections.Generic;
using System.Linq;
using System.Diagnostics;
using System.Text;
using Autodesk.Revit.DB;
using Autodesk.Revit.DB.IFC;
using Autodesk.Revit.DB.Mechanical;
using Autodesk.Revit.DB.Electrical;
using Autodesk.Revit.DB.Plumbing;
using Autodesk.Revit.DB.Structure;
using Revit.IFC.Common.Enums;
using Revit.IFC.Common.Utility;

namespace Revit.IFC.Export.Utility
{
   /// <summary>
   /// Used to keep a cache of MEP handles mapping to MEP elements in Revit.
   /// </summary>
   public class MEPCache
   {
      /// <summary>
      /// The dictionary mapping from a MEP element elementId to an Ifc handle. 
      /// </summary>
      private Dictionary<ElementId, IFCAnyHandle> m_MEPElementHandleDictionary = new Dictionary<ElementId, IFCAnyHandle>();

      /// <summary>
      /// A list of connectors
      /// </summary>
      public List<ConnectorSet> MEPConnectors = new List<ConnectorSet>();

      /// <summary>
      /// A cache of elements (Ducts and Pipes) that may have coverings (Linings and/or Insulations).
      /// </summary>
      public HashSet<ElementId> CoveredElementsCache = new HashSet<ElementId>();

      /// <summary>
      /// Finds the Ifc handle from the dictionary.
      /// </summary>
      /// <param name="elementId">
      /// The element elementId.
      /// </param>
      /// <returns>
      /// The Ifc handle.
      /// </returns>
      public IFCAnyHandle Find(ElementId elementId)
      {
         IFCAnyHandle handle;
         if (m_MEPElementHandleDictionary.TryGetValue(elementId, out handle))
         {
<<<<<<< HEAD
            return handle;
=======
               return handle;
>>>>>>> 243aa67b
         }
         return null;
      }

      /// <summary>
      /// Adds the Ifc handle to the dictionary and connectors.
      /// </summary>
      /// <param name="element">
      /// The element.
      /// </param>
      /// <param name="handle">
      /// The Ifc handle.
      /// </param>
      public void Register(Element element, IFCAnyHandle handle)
      {
<<<<<<< HEAD
         if (m_MEPElementHandleDictionary.ContainsKey(element.Id))
            return;

         m_MEPElementHandleDictionary[element.Id] = handle;

         ConnectorSet connectorts = GetConnectors(element);
         if (connectorts != null)
            MEPConnectors.Add(connectorts);

      }

      /// <summary>
      /// Provides public access specifically for getting the connectors associated to a wire.
      /// </summary>
      /// <param name="wireElement">The Wire element.</param>
      /// <returns>A set of connectors.</returns>
      /// <remarks>Wires in Revit are annotation elements that aren't currently exported.  As such, we want to get their
      /// connection information to connect the elements at each of the wire together via a bi-directional port.</remarks>
      public static ConnectorSet GetConnectorsForWire(Wire wireElement)
      {
         return GetConnectors(wireElement);
      }

      /// <summary>
      /// Gets a set of all connectors hosted by a single element.
      /// From http://thebuildingcoder.typepad.com/blog/2010/06/retrieve-mep-elements-and-connectors.html.
      /// </summary>
      /// <param name="e">The element that may host connectors</param>
      /// <returns>A set of connectors</returns>
      static ConnectorSet GetConnectors(Element e)
      {
         ConnectorSet connectors = null;

=======
      // Keep the "real" MEP objects in Cache for port connection later on (e.g. exclude IfcBuildingElementProxy)
      if (!(IFCAnyHandleUtil.IsSubTypeOf(handle, IFCEntityType.IfcDistributionElement)))
         return;

      if (m_MEPElementHandleDictionary.ContainsKey(element.Id))
               return;

         m_MEPElementHandleDictionary[element.Id] = handle;

         ConnectorSet connectorts = GetConnectors(element);
         if (connectorts != null)
               MEPConnectors.Add(connectorts);

      }

      /// <summary>
      /// Provides public access specifically for getting the connectors associated to a wire.
      /// </summary>
      /// <param name="wireElement">The Wire element.</param>
      /// <returns>A set of connectors.</returns>
      /// <remarks>Wires in Revit are annotation elements that aren't currently exported.  As such, we want to get their
      /// connection information to connect the elements at each of the wire together via a bi-directional port.</remarks>
      public static ConnectorSet GetConnectorsForWire(Wire wireElement)
      {
         return GetConnectors(wireElement);
      }

      /// <summary>
      /// Gets a set of all connectors hosted by a single element.
      /// From http://thebuildingcoder.typepad.com/blog/2010/06/retrieve-mep-elements-and-connectors.html.
      /// </summary>
      /// <param name="e">The element that may host connectors</param>
      /// <returns>A set of connectors</returns>
      static ConnectorSet GetConnectors(Element e)
      {
         ConnectorSet connectors = null;
 
>>>>>>> 243aa67b
         try
         {
            if (e is FamilyInstance)
            {
               MEPModel m = ((FamilyInstance)e).MEPModel;
               if (m != null && m.ConnectorManager != null)
               {
                  connectors = m.ConnectorManager.Connectors;
               }
            }
            else if (e is Wire)
            {
               connectors = ((Wire)e).ConnectorManager.Connectors;
            }
            else if (e is MEPCurve)
            {
               connectors = ((MEPCurve)e).ConnectorManager.Connectors;
            }
         }
         catch
         {
         }

         return connectors;
      }
   }
}<|MERGE_RESOLUTION|>--- conflicted
+++ resolved
@@ -67,11 +67,7 @@
          IFCAnyHandle handle;
          if (m_MEPElementHandleDictionary.TryGetValue(elementId, out handle))
          {
-<<<<<<< HEAD
             return handle;
-=======
-               return handle;
->>>>>>> 243aa67b
          }
          return null;
       }
@@ -87,41 +83,6 @@
       /// </param>
       public void Register(Element element, IFCAnyHandle handle)
       {
-<<<<<<< HEAD
-         if (m_MEPElementHandleDictionary.ContainsKey(element.Id))
-            return;
-
-         m_MEPElementHandleDictionary[element.Id] = handle;
-
-         ConnectorSet connectorts = GetConnectors(element);
-         if (connectorts != null)
-            MEPConnectors.Add(connectorts);
-
-      }
-
-      /// <summary>
-      /// Provides public access specifically for getting the connectors associated to a wire.
-      /// </summary>
-      /// <param name="wireElement">The Wire element.</param>
-      /// <returns>A set of connectors.</returns>
-      /// <remarks>Wires in Revit are annotation elements that aren't currently exported.  As such, we want to get their
-      /// connection information to connect the elements at each of the wire together via a bi-directional port.</remarks>
-      public static ConnectorSet GetConnectorsForWire(Wire wireElement)
-      {
-         return GetConnectors(wireElement);
-      }
-
-      /// <summary>
-      /// Gets a set of all connectors hosted by a single element.
-      /// From http://thebuildingcoder.typepad.com/blog/2010/06/retrieve-mep-elements-and-connectors.html.
-      /// </summary>
-      /// <param name="e">The element that may host connectors</param>
-      /// <returns>A set of connectors</returns>
-      static ConnectorSet GetConnectors(Element e)
-      {
-         ConnectorSet connectors = null;
-
-=======
       // Keep the "real" MEP objects in Cache for port connection later on (e.g. exclude IfcBuildingElementProxy)
       if (!(IFCAnyHandleUtil.IsSubTypeOf(handle, IFCEntityType.IfcDistributionElement)))
          return;
@@ -159,7 +120,6 @@
       {
          ConnectorSet connectors = null;
  
->>>>>>> 243aa67b
          try
          {
             if (e is FamilyInstance)
