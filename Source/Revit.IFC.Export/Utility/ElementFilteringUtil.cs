﻿//
// BIM IFC library: this library works with Autodesk(R) Revit(R) to export IFC files containing model geometry.
// Copyright (C) 2012  Autodesk, Inc.
// 
// This library is free software; you can redistribute it and/or
// modify it under the terms of the GNU Lesser General Public
// License as published by the Free Software Foundation; either
// version 2.1 of the License, or (at your option) any later version.
//
// This library is distributed in the hope that it will be useful,
// but WITHOUT ANY WARRANTY; without even the implied warranty of
// MERCHANTABILITY or FITNESS FOR A PARTICULAR PURPOSE.  See the GNU
// Lesser General Public License for more details.
//
// You should have received a copy of the GNU Lesser General Public
// License along with this library; if not, write to the Free Software
// Foundation, Inc., 51 Franklin Street, Fifth Floor, Boston, MA  02110-1301  USA
//

using System;
using System.Collections.Generic;
using System.Linq;
using System.Text;
using Autodesk.Revit;
using Autodesk.Revit.DB;
using Autodesk.Revit.DB.Architecture;
using Autodesk.Revit.DB.Electrical;
using Autodesk.Revit.DB.IFC;
using Autodesk.Revit.DB.Structure;
using Revit.IFC.Export.Exporter;

namespace Revit.IFC.Export.Utility
{
   /// <summary>
   /// IFC export type.
   /// </summary>
   public enum IFCExportType
   {
      /// <summary>
      /// This is the default "Don't Export" that could be overwritten by other methods.
      /// </summary>
      DontExport,
      /// <summary>
      /// Annotation.
      /// </summary>
      IfcAnnotation,
      /// <summary>
      /// Beam.
      /// </summary>
      IfcBeam,
      IfcBeamType,
      /// <summary>
      /// Building element part.
      /// </summary>
      IfcBuildingElementPart,
      /// <summary>
      /// Building element proxy.
      /// </summary>
      IfcBuildingElementProxy,
      /// <summary>
      /// Building element proxy type.
      /// </summary>
      IfcBuildingElementProxyType,
      /// <summary>
      /// Building storey.
      /// </summary>
      IfcBuildingStorey,
      /// <summary>
      /// Column type.
      /// </summary>
      IfcColumn,
      IfcColumnType,
      /// <summary>
      /// Covering.
      /// </summary>
      IfcCovering,
      /// <summary>
      /// Curtain wall.
      /// </summary>
      IfcCurtainWall,
      IfcCurtainWallType,
      /// <summary>
      /// Door.
      /// </summary>
      IfcDoor,
      IfcDoorType,
      /// <summary>
      /// Assembly.
      /// </summary>
      IfcElementAssembly,
      /// <summary>
      /// Footing.
      /// </summary>
      IfcFooting,
      IfcFootingType,
      /// <summary>
      /// Member type.
      /// </summary>
      IfcMember,
      IfcMemberType,
      /// <summary>
      /// Opening element.
      /// </summary>
      IfcOpeningElement,
      /// <summary>
      /// Plate type.
      /// </summary>
      IfcPlate,
      IfcPlateType,
      /// <summary>
      /// Railing.
      /// </summary>
      IfcRailing,
      /// <summary>
      /// Railing type.
      /// </summary>
      IfcRailingType,
      /// <summary>
      /// Ramp.
      /// </summary>
      IfcRamp,
      IfcRampType,
      /// <summary>
      /// Roof.
      /// </summary>
      IfcRoof,
      IfcRoofType,
      /// <summary>
      /// Site.
      /// </summary>
      IfcSite,
      /// <summary>
      /// Slab.
      /// </summary>
      IfcSlab,
      IfcSlabType,
      /// <summary>
      /// Space.
      /// </summary>
      IfcSpace,
      /// <summary>
      /// Stair.
      /// </summary>
      IfcStair,
      IfcStairType,
      /// <summary>
      /// Transport element type.
      /// </summary>
      IfcTransportElement,
      IfcTransportElementType,
      /// <summary>
      /// Wall.
      /// </summary>
      IfcWall,
      IfcWallType,
      /// <summary>
      /// Reinforcing bar.
      /// </summary>
      IfcReinforcingBar,
      IfcReinforcingBarType,
      /// <summary>
      /// Reinforcing mesh.
      /// </summary>
      IfcReinforcingMesh,
      /// <summary>
      /// Window.
      /// </summary>
      IfcWindow,
      IfcWindowType,
      /// <summary>
      /// Furnishing element and their subclasses.
      /// </summary>
      IfcFurnishingElement,
      IfcFurnishingElementType,
      /// <summary>
      /// Direct subclass of FurnishingElement.
      /// </summary>
      IfcFurniture,
      IfcFurnitureType,
      /// <summary>
      /// System furniture element.
      /// </summary>
      IfcSystemFurnitureElement,
      IfcSystemFurnitureElementType,
      /// <summary>
      /// Distribution elements and their subclasses.
      /// </summary>
      IfcDistributionElement,
      IfcDistributionElementType,
      /// <summary>
      /// Direct subclasses of DistributionElement.
      /// </summary>
      IfcDistributionControlElement,
      IfcDistributionControlElementType,
      // types of DistributionControlElementType
      /// <summary>
      /// Actuator.
      /// </summary>
      IfcActuator,
      IfcActuatorType,
      /// <summary>
      /// Alarm type.
      /// </summary>
      IfcAlarm,
      IfcAlarmType,
      /// <summary>
      /// Controller.
      /// </summary>
      IfcController,
      IfcControllerType,
      /// <summary>
      /// Flow instrument type.
      /// </summary>
      IfcFlowInstrument,
      IfcFlowInstrumentType,
      /// <summary>
      /// Protective Device Tripping Unit (new in IFC4)
      /// </summary>
      IfcProtectiveDeviceTrippingUnit,
      IfcProtectiveDeviceTrippingUnitType,
      /// <summary>
      /// Sensor type.
      /// </summary>
      IfcSensor,
      IfcSensorType,
      /// <summary>
      /// Unitary Control Element type (new in IFC4)
      /// </summary>
      IfcUnitaryControlElement,
      IfcUnitaryControlElementType,
      /// <summary>
<<<<<<< HEAD
      /// Air to air heat recovery.
      /// </summary>
      IfcAirToAirHeatRecovery,
      IfcAirToAirHeatRecoveryType,
=======
      /// Distribution flow element.
      /// </summary>
      IfcDistributionFlowElement,

      /// Direct subclass of DistributionFlowElement.
>>>>>>> cf7d67b6
      /// <summary>
      /// Distribution Chamber Element
      /// </summary>
<<<<<<< HEAD
      IfcBoiler,
      IfcBoilerType,
=======
      IfcDistributionChamberElement,
      IfcDistributionChamberElementType,
      
>>>>>>> cf7d67b6
      /// <summary>
      /// Energy conversion device.
      /// </summary>
<<<<<<< HEAD
      IfcBurner,
      IfcBurnerType,
      /// <summary>
      /// Chiller type.
      /// </summary>
      IfcChiller,
      IfcChillerType,
      /// <summary>
      /// Coil type.
      /// </summary>
      IfcCoil,
      IfcCoilType,
      /// <summary>
      /// Condenser type.
      /// </summary>
      IfcCondenser,
      IfcCondenserType,
      /// <summary>
      /// Cooled beam type.
      /// </summary>
      IfcCooledBeam,
      IfcCooledBeamType,
      /// <summary>
      /// Cooling tower type.
      /// </summary>
      IfcCoolingTower,
      IfcCoolingTowerType,
      /// <summary>
      /// Electric generator type.
      /// </summary>
      IfcElectricGenerator,
      IfcElectricGeneratorType,
      /// <summary>
      /// Electric motor type.
      /// </summary>
      IfcElectricMotor,
      IfcElectricMotorType,
      /// <summary>
      /// Engine type (new in IFC4)
      /// </summary>
      IfcEngine,
      IfcEngineType,
      /// <summary>
      /// Evaporative cooler type.
      /// </summary>
      IfcEvaporativeCooler,
      IfcEvaporativeCoolerType,
      /// <summary>
      /// Evaporator type.
      /// </summary>
      IfcEvaporator,
      IfcEvaporatorType,
      /// <summary>
      /// Heat exchanger type.
      /// </summary>
      IfcHeatExchanger,
      IfcHeatExchangerType,
      /// <summary>
      /// Humidifier type.
      /// </summary>
      IfcHumidifier,
      IfcHumidifierType,
      /// <summary>
      /// Motor connection type.
      /// </summary>
      IfcMotorConnection,
      IfcMotorConnectionType,
      /// <summary>
      /// Solar Device type (new in IFC4)
      /// </summary>
      IfcSolarDevice,
      IfcSolarDeviceType,
      /// <summary>
      /// Transformer type.
      /// </summary>
      IfcTransformer,
      IfcTransformerType,
      /// <summary>
      /// Tube bundle type.
      /// </summary>
      IfcTubeBundle,
      IfcTubeBundleType,
      /// <summary>
      /// Unitary equipment type.
      /// </summary>
=======
      IfcEnergyConversionDevice,
      IfcEnergyConversionDeviceType,

      // direct subclass of EnergyConversionDevice
      IfcAirToAirHeatRecovery,
      IfcAirToAirHeatRecoveryType,
      IfcBoiler,
      IfcBoilerType,
      IfcBurner,
      IfcBurnerType,
      IfcChiller,
      IfcChillerType,
      IfcCoil,
      IfcCoilType,
      IfcCondenser,
      IfcCondenserType,
      IfcCooledBeam,
      IfcCooledBeamType,
      IfcCoolingTower,
      IfcCoolingTowerType,
      IfcElectricGenerator,
      IfcElectricGeneratorType,
      IfcElectricMotor,
      IfcElectricMotorType,
      IfcEngine,
      IfcEngineType,
      IfcEvaporativeCooler,
      IfcEvaporativeCoolerType,
      IfcEvaporator,
      IfcEvaporatorType,
      IfcHeatExchanger,
      IfcHeatExchangerType,
      IfcHumidifier,
      IfcHumidifierType,
      IfcMotorConnection,
      IfcMotorConnectionType,
      IfcSolarDevice,
      IfcSolarDeviceType,
      IfcTransformer,
      IfcTransformerType,
      IfcTubeBundle,
      IfcTubeBundleType,
>>>>>>> cf7d67b6
      IfcUnitaryEquipment,
      IfcUnitaryEquipmentType,
      /// <summary>
      /// Flow controller.
      /// </summary>
<<<<<<< HEAD
      IfcAirTerminalBox,
      IfcAirTerminalBoxType,
      /// <summary>
      /// Damper type.
      /// </summary>
      IfcDamper,
      IfcDamperType,
      /// <summary>
      /// Electric Distribution Board type (new in IFC4)
      /// </summary>
      IfcElectricDistributionBoard,
      IfcElectricDistributionBoardType,
      /// <summary>
      /// Electric time control type.
      /// </summary>
      IfcElectricTimeControl,
      IfcElectricTimeControlType,
      /// <summary>
      /// Flow meter type.
      /// </summary>
      IfcFlowMeter,
      IfcFlowMeterType,
      /// <summary>
      /// Protective device type.
      /// </summary>
      IfcProtectiveDevice,
      IfcProtectiveDeviceType,
      /// <summary>
      /// Switching device type.
      /// </summary>
      IfcSwitchingDevice,
      IfcSwitchingDeviceType,
      /// <summary>
      /// Valve type.
      /// </summary>
=======
      IfcFlowController,
      IfcFlowControllerType,

      // direct subclass of FlowController
      IfcAirTerminalBox,
      IfcAirTerminalBoxType,
      IfcDamper,
      IfcDamperType,
      IfcElectricDistributionBoard,
      IfcElectricDistributionBoardType,
      IfcElectricTimeControl,
      IfcElectricTimeControlType,
      IfcFlowMeter,
      IfcFlowMeterType,
      IfcProtectiveDevice,
      IfcProtectiveDeviceType,
      IfcSwitchingDevice,
      IfcSwitchingDeviceType,
>>>>>>> cf7d67b6
      IfcValve,
      IfcValveType,
      /// <summary>
      /// Flow fitting.
      /// </summary>
<<<<<<< HEAD
      IfcCableCarrierFitting,
      IfcCableCarrierFittingType,
      /// <summary>
      /// Cable Fitting type (new in IFC4)
      /// </summary>
      IfcCableFitting,
      IfcCableFittingType,
      /// <summary>
      /// Duct fitting type.
      /// </summary>
      IfcDuctFitting,
      IfcDuctFittingType,
      /// <summary>
      /// Junction box type.
      /// </summary>
      IfcJunctionBox,
      IfcJunctionBoxType,
      /// <summary>
      /// Pipe fitting type.
      /// </summary>
=======
      IfcFlowFitting,
      IfcFlowFittingType,

      // direct subclass of FlowFitting
      IfcCableCarrierFitting,
      IfcCableCarrierFittingType,
      IfcCableFitting,
      IfcCableFittingType,
      IfcDuctFitting,
      IfcDuctFittingType,
      IfcJunctionBox,
      IfcJunctionBoxType,
>>>>>>> cf7d67b6
      IfcPipeFitting,
      IfcPipeFittingType,
      /// <summary>
      /// Flow moving device.
      /// </summary>
<<<<<<< HEAD
      IfcCompressor,
      IfcCompressorType,
      /// <summary>
      /// Fan type.
      /// </summary>
      IfcFan,
      IfcFanType,
      /// <summary>
      /// Pump type.
      /// </summary>
=======
      IfcFlowMovingDevice,
      IfcFlowMovingDeviceType,

      // direct subclass of FlowMovingDevice
      IfcCompressor,
      IfcCompressorType,
      IfcFan,
      IfcFanType,
>>>>>>> cf7d67b6
      IfcPump,
      IfcPumpType,
      /// <summary>
      /// Flow segment.
      /// </summary>
<<<<<<< HEAD
      IfcCableCarrierSegment,
      IfcCableCarrierSegmentType,
      /// <summary>
      /// Cable segment type.
      /// </summary>
=======
      IfcFlowSegment,
      IfcFlowSegmentTypeType,

      // direct subclass of FlowSegment
      IfcCableCarrierSegment,
      IfcCableCarrierSegmentType,
>>>>>>> cf7d67b6
      IfcCableSegment,
      IfcCableSegmentType,
      IfcDuctSegment,
      IfcDuctSegmentType,
<<<<<<< HEAD
      IfcDuctSegment,
      /// <summary>
      /// Pipe segment type.
      /// </summary>
=======
>>>>>>> cf7d67b6
      IfcPipeSegment,
      IfcPipeSegmentType,
      /// <summary>
      /// Flow storage device.
      /// </summary>
<<<<<<< HEAD
      IfcElectricFlowStorageDevice,
      IfcElectricFlowStorageDeviceType,
      /// <summary>
      /// Tank type.
      /// </summary>
      IfcTank,
      IfcTankType,
      // types of FlowTreatmentDeviceType
      /// <summary>
      /// Duct silencer type.
      /// </summary>
      IfcDuctSilencer,
      IfcDuctSilencerType,
      /// <summary>
      /// Filter type.
      /// </summary>
      IfcFilter,
      IfcFilterType,
      /// <summary>
      /// Interceptor type (new in IFC4)
      /// </summary>
      IfcInterceptor,
      IfcInterceptorType,
      // types of FlowTerminalType
=======
      IfcFlowStorageDevice,
      IfcFlowStorageDeviceType,

      // direct subclass of FlowStorageDevice
      IfcElectricFlowStorageDevice,
      IfcElectricFlowStorageDeviceType,
      IfcTank,
      IfcTankType,
>>>>>>> cf7d67b6
      /// <summary>
      /// Flow terminal.
      /// </summary>
<<<<<<< HEAD
=======
      IfcFlowTerminal,
      IfcFlowTerminalType,

      // direct subclass of FlowTerminal
>>>>>>> cf7d67b6
      IfcAirTerminal,
      IfcAirTerminalType,
      IfcAudioVisualAppliance,
<<<<<<< HEAD
      /// <summary>
      /// Gas Terminal type. (Only up to IFC2x3)
      /// </summary>
      IfcGasTerminalType,
      /// <summary>
      /// Communication Applicance type (new in IFC4)
      /// </summary>
      IfcCommunicationsAppliance,
      IfcCommunicationsApplianceType,
      /// <summary>
      /// Electric appliance type.
      /// </summary>
=======
      IfcAudioVisualApplianceType,
      IfcCommunicationsAppliance,
      IfcCommunicationsApplianceType,
>>>>>>> cf7d67b6
      IfcElectricAppliance,
      IfcElectricApplianceType,
      /// <summary>
      /// Electic heater type (only up to IFC2x3)
      /// </summary>
      IfcElectricHeaterType,
<<<<<<< HEAD
      /// <summary>
      /// Fire suppression terminal type.
      /// </summary>
=======
>>>>>>> cf7d67b6
      IfcFireSuppressionTerminal,
      IfcFireSuppressionTerminalType,
      /// <summary>
      /// Gas Terminal type. (Only up to IFC2x3)
      /// </summary>
<<<<<<< HEAD
      IfcLamp,
      IfcLampType,
      /// <summary>
      /// Light fixture type.
      /// </summary>
      IfcLightFixture,
      IfcLightFixtureType,
      /// <summary>
      /// Medical Device type (new in IFC4)
      /// </summary>
      IfcMedicalDevice,
      IfcMedicalDeviceType,
      /// <summary>
      /// Outlet type.
      /// </summary>
      IfcOutlet,
      IfcOutletType,
      /// <summary>
      /// Sanitary terminal type.
      /// </summary>
      IfcSanitaryTerminal,
      IfcSanitaryTerminalType,
      /// <summary>
      /// Space heater type
      /// </summary>
      IfcSpaceHeater,
      IfcSpaceHeaterType,
      /// <summary>
      /// Stack terminal type.
      /// </summary>
=======
      IfcGasTerminalType,
      IfcLamp,
      IfcLampType,
      IfcLightFixture,
      IfcLightFixtureType,
      IfcMedicalDevice,
      IfcMedicalDeviceType,
      IfcOutlet,
      IfcOutletType,
      IfcSanitaryTerminal,
      IfcSanitaryTerminalType,
      IfcSpaceHeater,
      IfcSpaceHeaterType,
>>>>>>> cf7d67b6
      IfcStackTerminal,
      IfcStackTerminalType,
      IfcWasteTerminal,
      IfcWasteTerminalType,
      /// <summary>
      /// Flow treatment device.
      /// </summary>
<<<<<<< HEAD
      IfcWasteTerminal,
      IfcWasteTerminalType,
=======
      IfcFlowTreatmentDevice,
      IfcFlowTreatmentDeviceType,

      // direct subclass of FlowTreatmentDevice
      IfcDuctSilencer,
      IfcDuctSilencerType,
      IfcFilter,
      IfcFilterType,
      IfcInterceptor,
      IfcInterceptorType,
      
>>>>>>> cf7d67b6
      /// <summary>
      /// Fastener type.
      /// </summary>
      IfcFastener,
      IfcFastenerType,
      /// <summary>
      /// MechanicalFastener type.
      /// </summary>
      IfcMechanicalFastener,
      IfcMechanicalFastenerType,
      /// <summary>
      /// Pile - no type in IFC2x3.
      /// </summary>
      IfcPile,
      IfcPileType,
      /// <summary>
      /// Zone - no type in IFC2x3.
      /// </summary>
      IfcZone,
      /// <summary>
      /// Grid - no type in IFC2x3.
      /// </summary>
      IfcGrid,
      /// DiscreteAccessory type.
      /// </summary>
      IfcDiscreteAccessory,
      IfcDiscreteAccessoryType,
      /// <summary>
      /// System
      /// </summary>
      IfcSystem,
      /// <summary>
      /// Group
      /// </summary>
      IfcGroup,
      /// <summary>
      /// Assembly
      /// </summary>
      IfcAssembly,
   }


   /// <summary>
   /// Provides static methods for filtering elements.
   /// </summary>
   class ElementFilteringUtil
   {
      /// <summary>
      /// Gets spatial element filter.
      /// </summary>
      /// <param name="document">The Revit document.</param>
      /// <param name="exporterIFC">The ExporterIFC object.</param>
      /// <returns>The element filter.</returns>
      public static ElementFilter GetSpatialElementFilter(Document document, ExporterIFC exporterIFC)
      {
         return GetExportFilter(document, exporterIFC, true);
      }

      /// <summary>
      /// Gets filter for non spatial elements.
      /// </summary>
      /// <param name="document">The Revit document.</param>
      /// <param name="exporterIFC">The ExporterIFC object.</param>
      /// <returns>The Element filter.</returns>
      public static ElementFilter GetNonSpatialElementFilter(Document document, ExporterIFC exporterIFC)
      {
         return GetExportFilter(document, exporterIFC, false);
      }

      /// <summary>
      /// Gets element filter for export.
      /// </summary>
      /// <param name="document">The Revit document.</param>
      /// <param name="exporterIFC">The ExporterIFC object.</param>
      /// <param name="forSpatialElements">True to get spatial element filter, false for non spatial elements filter.</param>
      /// <returns>The element filter.</returns>
      private static ElementFilter GetExportFilter(Document document, ExporterIFC exporterIFC, bool forSpatialElements)
      {
         List<ElementFilter> filters = new List<ElementFilter>();

         // Class types & categories
         ElementFilter classFilter = GetClassFilter(forSpatialElements);

         // Special handling for family instances and view specific elements
         if (!forSpatialElements)
         {
            ElementFilter familyInstanceFilter = GetFamilyInstanceFilter(exporterIFC);

            List<ElementFilter> classFilters = new List<ElementFilter>();
            classFilters.Add(classFilter);
            classFilters.Add(familyInstanceFilter);

            if (ExporterCacheManager.ExportOptionsCache.ExportAnnotations)
            {
               ElementFilter ownerViewFilter = GetViewSpecificTypesFilter(exporterIFC);
               classFilters.Add(ownerViewFilter);
            }

            classFilter = new LogicalOrFilter(classFilters);
         }

         filters.Add(classFilter);

         // Design options
         filters.Add(GetDesignOptionFilter());

         // Phases: only for non-spatial elements.  For spatial elements, we will do a check afterwards.
         if (!forSpatialElements && !ExporterCacheManager.ExportOptionsCache.ExportingLink)
            filters.Add(GetPhaseStatusFilter(document));

         return new LogicalAndFilter(filters);
      }

      /// <summary>
      /// Gets element filter for family instance.
      /// </summary>
      /// <param name="exporter">The ExporterIFC object.</param>
      /// <returns>The element filter.</returns>
      private static ElementFilter GetFamilyInstanceFilter(ExporterIFC exporter)
      {
         List<ElementFilter> filters = new List<ElementFilter>();
         filters.Add(new ElementOwnerViewFilter(ElementId.InvalidElementId));
         filters.Add(new ElementClassFilter(typeof(FamilyInstance)));
         LogicalAndFilter andFilter = new LogicalAndFilter(filters);

         return andFilter;
      }

      /// <summary>
      /// Gets element filter meeting design option requirements.
      /// </summary>
      /// <returns>The element filter.</returns>
      private static ElementFilter GetDesignOptionFilter()
      {
         // We will respect the active design option if we are exporting a specific view.
         ElementFilter noDesignOptionFilter = new ElementDesignOptionFilter(ElementId.InvalidElementId);
         ElementFilter primaryOptionsFilter = new PrimaryDesignOptionMemberFilter();
         ElementFilter designOptionFilter = new LogicalOrFilter(noDesignOptionFilter, primaryOptionsFilter);

         View filterView = ExporterCacheManager.ExportOptionsCache.FilterViewForExport;
         if (filterView != null)
         {
            ElementId designOptionId = DesignOption.GetActiveDesignOptionId(ExporterCacheManager.Document);
            if (designOptionId != ElementId.InvalidElementId)
            {
               ElementFilter activeDesignOptionFilter = new ElementDesignOptionFilter(designOptionId);
               return new LogicalOrFilter(designOptionFilter, activeDesignOptionFilter);
            }
         }

         return designOptionFilter;
      }

      // Cannot be implemented until ExportLayerTable can be read.  Replacement is ShouldCategoryBeExported()
      /*private static ElementFilter GetCategoryFilter()
      {

      }*/

      /// <summary>
      /// Checks if element in certain category should be exported.
      /// </summary>
      /// <param name="exporterIFC">The ExporterIFC object.</param>
      /// <param name="element">The element.</param>
      /// <param name="allowSeparateOpeningExport">True if IfcOpeningElement is allowed to be exported.</param>
      /// <returns>True if the element should be exported, false otherwise.</returns>
      private static bool ShouldCategoryBeExported(ExporterIFC exporterIFC, Element element, bool allowSeparateOpeningExport)
      {
         IFCExportType exportType = IFCExportType.DontExport;
         ElementId categoryId;
         string ifcClassName = ExporterUtil.GetIFCClassNameFromExportTable(exporterIFC, element, out categoryId);
         if (string.IsNullOrEmpty(ifcClassName))
         {
            // Special case: these elements aren't contained in the default export layers mapping table.
            // This allows these elements to be exported by default.
            if (element is AreaScheme || element is Group)
               ifcClassName = "IfcGroup";
            else if (element is ElectricalSystem)
               ifcClassName = "IfcSystem";
            else
               return false;
         }

         bool foundName = string.Compare(ifcClassName, "Default", true) != 0;
         if (foundName)
            exportType = GetExportTypeFromClassName(ifcClassName);
         if (!foundName)
            return true;

         if (exportType == IFCExportType.DontExport)
            return false;

         // We don't export openings directly, only via the element they are opening, unless flag is set.
         if (exportType == IFCExportType.IfcOpeningElement && !allowSeparateOpeningExport)
            return false;

         // Check whether the intended Entity type is inside the export exclusion set
         Common.Enums.IFCEntityType elementClassTypeEnum;
         if (Enum.TryParse<Common.Enums.IFCEntityType>(ifcClassName, out elementClassTypeEnum))
            if (ExporterCacheManager.ExportOptionsCache.IsElementInExcludeList(elementClassTypeEnum))
               return false;

         return true;
      }

      /// <summary>
      /// Checks if an element has the IfcExportAs variable set to "DontExport".
      /// </summary>
      /// <param name="element">The element.</param>
      /// <returns>True if the element has the IfcExportAs variable set to "DontExport".</returns>
      public static bool IsIFCExportAsSetToDontExport(Element element)
      {
         string exportAsEntity = "IFCExportAs";
         string elementClassName;
         if (ParameterUtil.GetStringValueFromElementOrSymbol(element, exportAsEntity, out elementClassName) != null)
         {
            if (CompareAlphaOnly(elementClassName, "DONTEXPORT"))
               return true;
         }
         return false;
      }

      /// <summary>
      /// Checks if element should be exported using a variety of different checks.
      /// </summary>
      /// <param name="exporterIFC">The ExporterIFC object.</param>
      /// <param name="element">The element.</param>
      /// <param name="allowSeparateOpeningExport">True if IfcOpeningElement is allowed to be exported.</param>
      /// <returns>True if the element should be exported, false otherwise.</returns>
      /// <remarks>There are some inefficiencies here, as we later check IfcExportAs in other contexts.  We should attempt to get the value only once.</remarks>
      public static bool ShouldElementBeExported(ExporterIFC exporterIFC, Element element, bool allowSeparateOpeningExport)
      {
         // Allow the ExporterStateManager to say that an element should be exported regardless of settings.
         if (ExporterStateManager.CanExportElementOverride())
            return true;

         // Check to see if the category should be exported.  This overrides the IfcExportAs parameter.
         if (!ShouldCategoryBeExported(exporterIFC, element, allowSeparateOpeningExport))
            return false;

         string exportAsEntity = "IFCExportAs";
         string elementClassName;
         if (ParameterUtil.GetStringValueFromElementOrSymbol(element, exportAsEntity, out elementClassName) != null)
         {
            string enumTypeValue = string.Empty;
            ExporterUtil.ExportEntityAndPredefinedType(elementClassName, out elementClassName, out enumTypeValue);

            if (CompareAlphaOnly(elementClassName, "DONTEXPORT"))
               return false;

            // Check whether the intended Entity type is inside the export exclusion set
            Common.Enums.IFCEntityType elementClassTypeEnum;
            if (Enum.TryParse<Common.Enums.IFCEntityType>(elementClassName, out elementClassTypeEnum))
               if (ExporterCacheManager.ExportOptionsCache.IsElementInExcludeList(elementClassTypeEnum))
                  return false;
         }
         return true;
      }

      /// <summary>
      /// Determines if the selected element meets extra criteria for export.
      /// </summary>
      /// <param name="exporterIFC">The exporter class.</param>
      /// <param name="element">The current element to export.</param>
      /// <param name="allowSeparateOpeningExport">True if IfcOpeningElement is allowed to be exported.</param>
      /// <returns>True if the element should be exported, false otherwise.</returns>
      public static bool CanExportElement(ExporterIFC exporterIFC, Autodesk.Revit.DB.Element element, bool allowSeparateOpeningExport)
      {
         if (!ElementFilteringUtil.ShouldElementBeExported(exporterIFC, element, allowSeparateOpeningExport))
            return false;

         // if we allow exporting parts as independent building elements, then prevent also exporting the host elements containing the parts.
         if (ExporterCacheManager.ExportOptionsCache.ExportPartsAsBuildingElements && PartExporter.CanExportParts(element))
            return false;

         return true;
      }

      /// <summary>
      /// Checks if name is equal to base or its type name.
      /// </summary>
      /// <param name="name">The object type name.</param>
      /// <param name="baseName">The IFC base name.</param>
      /// <returns>True if equal, false otherwise.</returns>
      private static bool IsEqualToTypeName(String name, String baseName)
      {
         if (String.Compare(name, baseName, true) == 0)
            return true;

         String typeName = baseName + "Type";
         return (String.Compare(name, typeName, true) == 0);
      }

      /// <summary>
      /// Compares two strings, ignoring spaces, punctuation and case.
      /// </summary>
      /// <param name="name">The string to compare.</param>
      /// <param name="baseNameAllCapsNoSpaces">String to compare to, all caps, no punctuation or cases.</param>
      /// <returns></returns>
      private static bool CompareAlphaOnly(String name, String baseNameAllCapsNoSpaces)
      {
         if (string.IsNullOrEmpty(name))
            return string.IsNullOrEmpty(baseNameAllCapsNoSpaces);
         string nameToUpper = name.ToUpper();
         int loc = 0;
         int maxLen = baseNameAllCapsNoSpaces.Length;
         foreach (char c in nameToUpper)
         {
            if (c >= 'A' && c <= 'Z')
            {
               if (baseNameAllCapsNoSpaces[loc] != c)
                  return false;
               loc++;
               if (loc == maxLen)
                  return true;
            }
         }
         return false;
      }

      /// <summary>
      /// Gets export type from IFC class name.
      /// </summary>
      /// <param name="ifcClassName">The IFC class name.</param>
      /// <returns>The export type.</returns>
      public static IFCExportType GetExportTypeFromClassName(String ifcClassName)
      {
         if (ifcClassName.StartsWith("Ifc", true, null))
         {
            if (String.Compare(ifcClassName, "IfcAnnotation", true) == 0)
            {
               // Used to mark curves, text, and filled regions for export.
               return IFCExportType.IfcAnnotation;
            }
            else if (String.Compare(ifcClassName, "IfcAssembly", true) == 0)
               return IFCExportType.IfcAssembly;
            else if (IsEqualToTypeName(ifcClassName, ("IfcBeam")))
               return IFCExportType.IfcBeam;
            else if (String.Compare(ifcClassName, "IfcBuildingElementPart", true) == 0)
               return IFCExportType.IfcBuildingElementPart;
            else if (IsEqualToTypeName(ifcClassName, ("IfcBuildingElementProxy")))
               return IFCExportType.IfcBuildingElementProxy;
            else if (String.Compare(ifcClassName, "IfcBuildingStorey", true) == 0)
               return IFCExportType.IfcBuildingStorey;  // Only to be used for exporting level information!
            else if (IsEqualToTypeName(ifcClassName, ("IfcColumn")))
               return IFCExportType.IfcColumn;
            else if (String.Compare(ifcClassName, "IfcCovering", true) == 0)
               return IFCExportType.IfcCovering;
            else if (String.Compare(ifcClassName, "IfcCurtainWall", true) == 0)
               return IFCExportType.IfcCurtainWall;
            else if (IsEqualToTypeName(ifcClassName, ("IfcDoor")))
               return IFCExportType.IfcDoor;
            else if (IsEqualToTypeName(ifcClassName, ("IfcElementAssembly")))
               return IFCExportType.IfcElementAssembly;
            else if (String.Compare(ifcClassName, "IfcFloor", true) == 0)
            {
               // IfcFloor is not a real type, but is being kept for backwards compatibility as a typo.
               return IFCExportType.IfcSlab;
            }
            else if (IsEqualToTypeName(ifcClassName, ("IfcFooting")))
               return IFCExportType.IfcFooting;
            else if (String.Compare(ifcClassName, "IfcGrid", true) == 0)
               return IFCExportType.IfcGrid;
            else if (String.Compare(ifcClassName, "IfcGroup", true) == 0)
               return IFCExportType.IfcGroup;
            else if (String.Compare(ifcClassName, "IfcMember", true) == 0)
               return IFCExportType.IfcMember;
            else if (String.Compare(ifcClassName, "IfcOpeningElement", true) == 0)
            {
               // Used to mark reveals for export.
               return IFCExportType.IfcOpeningElement;
            }
            else if (String.Compare(ifcClassName, "IfcPlate", true) == 0)
               return IFCExportType.IfcPlate;
            else if (IsEqualToTypeName(ifcClassName, ("IfcRailing")))
               return IFCExportType.IfcRailing;
            else if (String.Compare(ifcClassName, "IfcRamp", true) == 0)
               return IFCExportType.IfcRamp;
            else if (String.Compare(ifcClassName, "IfcRoof", true) == 0)
               return IFCExportType.IfcRoof;
            else if (String.Compare(ifcClassName, "IfcSite", true) == 0)
               return IFCExportType.IfcSite;
            else if (String.Compare(ifcClassName, "IfcSlab", true) == 0)
               return IFCExportType.IfcSlab;
            else if (String.Compare(ifcClassName, "IfcSpace", true) == 0)
            {
               // Not a real type; used to mark rooms for export.
               return IFCExportType.IfcSpace;
            }
            else if (String.Compare(ifcClassName, "IfcStair", true) == 0)
               return IFCExportType.IfcStair;
            else if (String.Compare(ifcClassName, "IfcSystem", true) == 0)
               return IFCExportType.IfcSystem;
            else if (IsEqualToTypeName(ifcClassName, ("IfcTransportElement")))
               return IFCExportType.IfcTransportElement;
            else if ((String.Compare(ifcClassName, "IfcWall", true) == 0) ||
                     (String.Compare(ifcClassName, "IfcWallStandardCase", true) == 0))
               return IFCExportType.IfcWall;
            else if (IsEqualToTypeName(ifcClassName, ("IfcWindow")))
               return IFCExportType.IfcWindow;
            // furnishing type(s) to be exported as geometry, not mapped item
            else if (IsEqualToTypeName(ifcClassName, ("IfcFurnishingElement")))
               return IFCExportType.IfcFurnishingElement;
            // furnishing types to be exported as mapped item
            else if (IsEqualToTypeName(ifcClassName, ("IfcFurniture")))
               return IFCExportType.IfcFurniture;
            else if (IsEqualToTypeName(ifcClassName, ("IfcSystemFurnitureElement")))
               return IFCExportType.IfcSystemFurnitureElement;
            // distribution types to be exported as geometry, not mapped item
            else if (IsEqualToTypeName(ifcClassName, ("IfcDistributionElement")))
               return IFCExportType.IfcDistributionElement;
            else if (IsEqualToTypeName(ifcClassName, ("IfcDistributionControlElement")))
               return IFCExportType.IfcDistributionControlElement;
            else if (IsEqualToTypeName(ifcClassName, ("IfcDistributionFlowElement")))
               return IFCExportType.IfcDistributionFlowElement;
            else if (IsEqualToTypeName(ifcClassName, ("IfcEnergyConversionDevice")))
               return IFCExportType.IfcEnergyConversionDevice;
            else if (IsEqualToTypeName(ifcClassName, ("IfcFlowFitting")))
               return IFCExportType.IfcFlowFitting;
            else if (IsEqualToTypeName(ifcClassName, ("IfcFlowMovingDevice")))
               return IFCExportType.IfcFlowMovingDevice;
            else if (IsEqualToTypeName(ifcClassName, ("IfcFlowSegment")))
               return IFCExportType.IfcFlowSegment;
            else if (IsEqualToTypeName(ifcClassName, ("IfcFlowSegmentStorageDevice")))
               return IFCExportType.IfcFlowStorageDevice;
            else if (IsEqualToTypeName(ifcClassName, ("IfcFlowTerminal")))
               return IFCExportType.IfcFlowTerminal;
            else if (IsEqualToTypeName(ifcClassName, ("IfcFlowTreatmentDevice")))
               return IFCExportType.IfcFlowTreatmentDevice;
            else if (IsEqualToTypeName(ifcClassName, ("IfcFlowController")))
               return IFCExportType.IfcFlowController;
            // distribution types to be exported as mapped item
            else if (IsEqualToTypeName(ifcClassName, ("IfcActuator")))
               return IFCExportType.IfcActuator;
            else if (IsEqualToTypeName(ifcClassName, ("IfcAirTerminalBox")))
               return IFCExportType.IfcAirTerminalBox;
            else if (IsEqualToTypeName(ifcClassName, ("IfcAirTerminal")))
               return IFCExportType.IfcAirTerminal;
            else if (IsEqualToTypeName(ifcClassName, ("IfcAirToAirHeatRecovery")))
               return IFCExportType.IfcAirToAirHeatRecovery;
            else if (IsEqualToTypeName(ifcClassName, ("IfcAlarm")))
               return IFCExportType.IfcAlarm;
            else if (IsEqualToTypeName(ifcClassName, ("IfcBoiler")))
               return IFCExportType.IfcBoiler;
            else if (IsEqualToTypeName(ifcClassName, ("IfcBurner")) ||
               IsEqualToTypeName(ifcClassName, ("IfcGasTerminal")))
            {
               // IFC2x3 IfcGasTerminalType has been renamed to IfcBurnerType in IFC4.
               return IFCExportType.IfcBurner;
            }
            else if (IsEqualToTypeName(ifcClassName, ("IfcCableCarrierFitting")))
               return IFCExportType.IfcCableCarrierFitting;
            else if (IsEqualToTypeName(ifcClassName, ("IfcCableCarrierSegment")))
               return IFCExportType.IfcCableCarrierSegment;
            else if (IsEqualToTypeName(ifcClassName, ("IfcCableSegment")))
               return IFCExportType.IfcCableSegment;
            else if (IsEqualToTypeName(ifcClassName, ("IfcChiller")))
               return IFCExportType.IfcChiller;
            else if (IsEqualToTypeName(ifcClassName, ("IfcCoil")))
               return IFCExportType.IfcCoil;
            else if (IsEqualToTypeName(ifcClassName, ("IfcCompressor")))
               return IFCExportType.IfcCompressor;
            else if (IsEqualToTypeName(ifcClassName, ("IfcCondenser")))
               return IFCExportType.IfcCondenser;
            else if (IsEqualToTypeName(ifcClassName, ("IfcController")))
               return IFCExportType.IfcController;
            else if (IsEqualToTypeName(ifcClassName, ("IfcCooledBeam")))
               return IFCExportType.IfcCooledBeam;
            else if (IsEqualToTypeName(ifcClassName, ("IfcCoolingTower")))
               return IFCExportType.IfcCoolingTower;
            else if (IsEqualToTypeName(ifcClassName, ("IfcDamper")))
               return IFCExportType.IfcDamper;
            else if (IsEqualToTypeName(ifcClassName, ("IfcDiscreteAccessory")))
               return IFCExportType.IfcDiscreteAccessory;
            else if (IsEqualToTypeName(ifcClassName, ("IfcDistributionChamberElement")))
               return IFCExportType.IfcDistributionChamberElement;
            else if (IsEqualToTypeName(ifcClassName, ("IfcDuctFitting")))
               return IFCExportType.IfcDuctFitting;
            else if (IsEqualToTypeName(ifcClassName, ("IfcDuctSegment")))
               return IFCExportType.IfcDuctSegment;
            else if (IsEqualToTypeName(ifcClassName, ("IfcDuctSilencer")))
               return IFCExportType.IfcDuctSilencer;
            else if (IsEqualToTypeName(ifcClassName, ("IfcElectricAppliance")))
               return IFCExportType.IfcElectricAppliance;
            else if (IsEqualToTypeName(ifcClassName, ("IfcElectricDistributionPoint")) ||
               IsEqualToTypeName(ifcClassName, ("IfcElectricDistributionBoard")))
            {
               // IFC2x3 IfcElectricDistributionPoint has been renamed to IfcElectricDistributionBoard in IFC4.
               // IFC2x3 IfcElectricDistributionBoardType has been added to IFC4.
               return IFCExportType.IfcElectricDistributionBoard;
            }
            else if (IsEqualToTypeName(ifcClassName, ("IfcElectricFlowStorageDevice")))
               return IFCExportType.IfcElectricFlowStorageDevice;
            else if (IsEqualToTypeName(ifcClassName, ("IfcElectricGenerator")))
               return IFCExportType.IfcElectricGenerator;
            else if (IsEqualToTypeName(ifcClassName, ("IfcElectricHeater")))
            {
               // IFC4 IfcElectricHeaterType is obsolete and should be replaced by IfcSpaceHeaterType.
               if (ExporterCacheManager.ExportOptionsCache.ExportAs4)
                  return IFCExportType.IfcSpaceHeater;
               else
                  return IFCExportType.IfcElectricHeaterType;
            }
            else if (IsEqualToTypeName(ifcClassName, ("IfcElectricMotor")))
               return IFCExportType.IfcElectricMotor;
            else if (IsEqualToTypeName(ifcClassName, ("IfcElectricTimeControl")))
               return IFCExportType.IfcElectricTimeControl;
            else if (IsEqualToTypeName(ifcClassName, ("IfcEnergyConversionDevice")))
               return IFCExportType.IfcEnergyConversionDevice;
            else if (IsEqualToTypeName(ifcClassName, ("IfcEvaporativeCooler")))
               return IFCExportType.IfcEvaporativeCooler;
            else if (IsEqualToTypeName(ifcClassName, ("IfcEvaporator")))
               return IFCExportType.IfcEvaporator;
            else if (IsEqualToTypeName(ifcClassName, ("IfcFastener")))
               return IFCExportType.IfcFastener;
            else if (IsEqualToTypeName(ifcClassName, ("IfcFan")))
               return IFCExportType.IfcFan;
            else if (IsEqualToTypeName(ifcClassName, ("IfcFilter")))
               return IFCExportType.IfcFilter;
            else if (IsEqualToTypeName(ifcClassName, ("IfcFireSuppressionTerminal")))
               return IFCExportType.IfcFireSuppressionTerminal;
            else if (IsEqualToTypeName(ifcClassName, ("IfcFlowController")))
               return IFCExportType.IfcFlowController;
            else if (IsEqualToTypeName(ifcClassName, ("IfcFlowFitting")))
               return IFCExportType.IfcFlowFitting;
            else if (IsEqualToTypeName(ifcClassName, ("IfcFlowInstrument")))
               return IFCExportType.IfcFlowInstrument;
            else if (IsEqualToTypeName(ifcClassName, ("IfcFlowMeter")))
               return IFCExportType.IfcFlowMeter;
            else if (IsEqualToTypeName(ifcClassName, ("IfcFlowMovingDevice")))
               return IFCExportType.IfcFlowMovingDevice;
            else if (IsEqualToTypeName(ifcClassName, ("IfcFlowSegment")))
               return IFCExportType.IfcFlowSegment;
            else if (IsEqualToTypeName(ifcClassName, ("IfcFlowStorageDevice")))
               return IFCExportType.IfcFlowStorageDevice;
            else if (IsEqualToTypeName(ifcClassName, ("IfcFlowTerminal")))
               return IFCExportType.IfcFlowTerminal;
            else if (IsEqualToTypeName(ifcClassName, ("IfcFlowTreatmentDevice")))
               return IFCExportType.IfcFlowTreatmentDevice;
            else if (IsEqualToTypeName(ifcClassName, ("IfcHeatExchanger")))
               return IFCExportType.IfcHeatExchanger;
            else if (IsEqualToTypeName(ifcClassName, ("IfcHumidifier")))
               return IFCExportType.IfcHumidifier;
            else if (IsEqualToTypeName(ifcClassName, ("IfcJunctionBox")))
               return IFCExportType.IfcJunctionBox;
            else if (IsEqualToTypeName(ifcClassName, ("IfcLamp")))
               return IFCExportType.IfcLamp;
            else if (IsEqualToTypeName(ifcClassName, ("IfcLightFixture")))
               return IFCExportType.IfcLightFixture;
            else if (IsEqualToTypeName(ifcClassName, ("IfcMechanicalFastener")))
               return IFCExportType.IfcMechanicalFastener;
            else if (IsEqualToTypeName(ifcClassName, ("IfcMotorConnection")))
               return IFCExportType.IfcMotorConnection;
            else if (IsEqualToTypeName(ifcClassName, ("IfcOutlet")))
               return IFCExportType.IfcOutlet;
            else if (IsEqualToTypeName(ifcClassName, ("IfcPile")))
               return IFCExportType.IfcPile;
            else if (IsEqualToTypeName(ifcClassName, ("IfcPipeFitting")))
               return IFCExportType.IfcPipeFitting;
            else if (IsEqualToTypeName(ifcClassName, ("IfcPipeSegment")))
               return IFCExportType.IfcPipeSegment;
            else if (IsEqualToTypeName(ifcClassName, ("IfcProtectiveDevice")))
               return IFCExportType.IfcProtectiveDevice;
            else if (IsEqualToTypeName(ifcClassName, ("IfcPump")))
               return IFCExportType.IfcPump;
            else if (IsEqualToTypeName(ifcClassName, ("IfcReinforcingBar")))
               return IFCExportType.IfcReinforcingBar;
            else if (IsEqualToTypeName(ifcClassName, ("IfcReinforcingMesh")))
               return IFCExportType.IfcReinforcingMesh;
            else if (IsEqualToTypeName(ifcClassName, ("IfcSanitaryTerminal")))
               return IFCExportType.IfcSanitaryTerminal;
            else if (IsEqualToTypeName(ifcClassName, ("IfcSensor")))
               return IFCExportType.IfcSensor;
            else if ((IsEqualToTypeName(ifcClassName, ("IfcSpaceHeater"))) ||
               (IsEqualToTypeName(ifcClassName, ("IfcElectricHeater"))))
            {
               // IFC2x3 IfcElectricHeaterType has been renamed to IfcSpaceHeaterType in IFC4.
               return IFCExportType.IfcSpaceHeater;
            }
            else if (IsEqualToTypeName(ifcClassName, ("IfcStackTerminal")))
               return IFCExportType.IfcStackTerminal;
            else if (IsEqualToTypeName(ifcClassName, ("IfcSwitchingDevice")))
               return IFCExportType.IfcSwitchingDevice;
            else if (IsEqualToTypeName(ifcClassName, ("IfcTank")))
               return IFCExportType.IfcTank;
            else if (IsEqualToTypeName(ifcClassName, ("IfcTransformer")))
               return IFCExportType.IfcTransformer;
            else if (IsEqualToTypeName(ifcClassName, ("IfcTubeBundle")))
               return IFCExportType.IfcTubeBundle;
            else if (IsEqualToTypeName(ifcClassName, ("IfcUnitaryEquipment")))
               return IFCExportType.IfcUnitaryEquipment;
            else if (IsEqualToTypeName(ifcClassName, ("IfcValve")))
               return IFCExportType.IfcValve;
            else if (IsEqualToTypeName(ifcClassName, ("IfcWasteTerminal")))
               return IFCExportType.IfcWasteTerminal;
            else
            {
               // Here we try to catch any possible types that are missing above by checking both the class name or the type name
               // Unless there is any special treatment needed most of the above check can be done here
               string clName = ifcClassName.Substring(ifcClassName.Length - 4, 4).Equals("Type", StringComparison.CurrentCultureIgnoreCase) ? ifcClassName.Substring(0, ifcClassName.Length - 4) : ifcClassName;
               string tyName = ifcClassName.Substring(ifcClassName.Length - 4, 4).Equals("Type", StringComparison.CurrentCultureIgnoreCase) ? ifcClassName : ifcClassName + "Type";
               IFCExportType theGenExportClass;
               IFCExportType theGenExportType;
               bool clNameValid = IFCExportType.TryParse(clName, out theGenExportClass);
               bool tyNameValid = IFCExportType.TryParse(tyName, out theGenExportType);

               if (tyNameValid)
                  return theGenExportType;
               else if (clNameValid)
                  return theGenExportClass;
            }

            // This used to throw an exception, but this could abort export if the user enters a bad IFC class name
            // in the ExportLayerOptions table.  In the future, we should log this.
            //throw new Exception("IFC: Unknown IFC type in getExportTypeFromClassName: " + ifcClassName);
            return IFCExportType.IfcBuildingElementProxyType;
         }

         return IFCExportType.DontExport;
      }

      // TODO: implement  out bool exportSeparately
      /// <summary>
      /// Gets export type from category id.
      /// </summary>
      /// <param name="categoryId">The category id.</param>
      /// <param name="ifcEnumType">The string value represents the IFC type.</param>
      /// <returns>The export type.</returns>
      public static IFCExportType GetExportTypeFromCategoryId(ElementId categoryId, out string ifcEnumType /*, out bool exportSeparately*/)
      {
         ifcEnumType = "";
         //exportSeparately = true;

         if (categoryId == new ElementId(BuiltInCategory.OST_Cornices))
            return IFCExportType.IfcBeam;
         else if (categoryId == new ElementId(BuiltInCategory.OST_Ceilings))
            return IFCExportType.IfcCovering;
         else if (categoryId == new ElementId(BuiltInCategory.OST_CurtainWallPanels))
         {
            ifcEnumType = "CURTAIN_PANEL";
            //exportSeparately = false;
            return IFCExportType.IfcPlate;
         }
         else if (categoryId == new ElementId(BuiltInCategory.OST_Doors))
            return IFCExportType.IfcDoor;
         else if (categoryId == new ElementId(BuiltInCategory.OST_Furniture))
            return IFCExportType.IfcFurniture;
         else if (categoryId == new ElementId(BuiltInCategory.OST_Floors))
         {
            ifcEnumType = "FLOOR";
            return IFCExportType.IfcSlab;
         }
         else if (categoryId == new ElementId(BuiltInCategory.OST_IOSModelGroups))
            return IFCExportType.IfcGroup;
         else if (categoryId == new ElementId(BuiltInCategory.OST_Mass))
            return IFCExportType.IfcBuildingElementProxyType;
         else if (categoryId == new ElementId(BuiltInCategory.OST_CurtainWallMullions))
         {
            ifcEnumType = "MULLION";
            //exportSeparately = false;
            return IFCExportType.IfcMemberType;
         }
         else if (categoryId == new ElementId(BuiltInCategory.OST_Railings))
            return IFCExportType.IfcRailing;
         else if (categoryId == new ElementId(BuiltInCategory.OST_Ramps))
            return IFCExportType.IfcRamp;
         else if (categoryId == new ElementId(BuiltInCategory.OST_Roofs))
            return IFCExportType.IfcRoof;
         else if (categoryId == new ElementId(BuiltInCategory.OST_Site))
            return IFCExportType.IfcSite;
         else if (categoryId == new ElementId(BuiltInCategory.OST_Stairs))
            return IFCExportType.IfcStair;
         else if (categoryId == new ElementId(BuiltInCategory.OST_Walls))
            return IFCExportType.IfcWall;
         else if (categoryId == new ElementId(BuiltInCategory.OST_Windows))
            return IFCExportType.IfcWindowType;

         return IFCExportType.DontExport;
      }

      /// <summary>
      /// Gets element filter for specific views.
      /// </summary>
      /// <param name="exporter">The ExporterIFC object.</param>
      /// <returns>The element filter.</returns>
      private static ElementFilter GetViewSpecificTypesFilter(ExporterIFC exporter)
      {
         ElementFilter ownerViewFilter = GetOwnerViewFilter(exporter);

         List<Type> viewSpecificTypes = new List<Type>();
         viewSpecificTypes.Add(typeof(TextNote));
         viewSpecificTypes.Add(typeof(FilledRegion));
         ElementMulticlassFilter classFilter = new ElementMulticlassFilter(viewSpecificTypes);


         LogicalAndFilter viewSpecificTypesFilter = new LogicalAndFilter(ownerViewFilter, classFilter);
         return viewSpecificTypesFilter;
      }

      /// <summary>
      /// Gets element filter to match elements which are owned by a particular view.
      /// </summary>
      /// <param name="exporter">The exporter.</param>
      /// <returns>The element filter.</returns>
      private static ElementFilter GetOwnerViewFilter(ExporterIFC exporter)
      {
         List<ElementFilter> filters = new List<ElementFilter>();
         ICollection<ElementId> viewIds = ExporterCacheManager.DBViewsToExport.Keys;
         foreach (ElementId id in viewIds)
         {
            filters.Add(new ElementOwnerViewFilter(id));
         }
         filters.Add(new ElementOwnerViewFilter(ElementId.InvalidElementId));
         LogicalOrFilter viewFilters = new LogicalOrFilter(filters);

         return viewFilters;
      }

      /// <summary>
      /// Gets element filter that match certain types.
      /// </summary>
      /// <param name="forSpatialElements">True if to get filter for spatial element, false for other elements.</param>
      /// <returns>The element filter.</returns>
      private static ElementFilter GetClassFilter(bool forSpatialElements)
      {
         if (forSpatialElements)
         {
            return new ElementClassFilter(typeof(SpatialElement));
         }
         else
         {
            List<Type> excludedTypes = new List<Type>();

            // FamilyInstances are handled in separate filter.
            excludedTypes.Add(typeof(FamilyInstance));

            // Spatial element are exported in a separate pass.
            excludedTypes.Add(typeof(SpatialElement));

            // AreaScheme elements are exported as groups after all Areas have been exported.
            excludedTypes.Add(typeof(AreaScheme));
            // FabricArea elements are exported as groups after all FabricSheets have been exported.
            excludedTypes.Add(typeof(FabricArea));

            if (!ExporterCacheManager.ExportOptionsCache.ExportAnnotations)
               excludedTypes.Add(typeof(CurveElement));

            excludedTypes.Add(typeof(ElementType));

            excludedTypes.Add(typeof(BaseArray));

            excludedTypes.Add(typeof(FillPatternElement));
            excludedTypes.Add(typeof(LinePatternElement));
            excludedTypes.Add(typeof(Material));
            excludedTypes.Add(typeof(GraphicsStyle));
            excludedTypes.Add(typeof(Family));
            excludedTypes.Add(typeof(SketchPlane));
            excludedTypes.Add(typeof(View));
            excludedTypes.Add(typeof(Autodesk.Revit.DB.Structure.LoadBase));

            // curtain wall sub-types we are ignoring.
            excludedTypes.Add(typeof(CurtainGridLine));
            // excludedTypes.Add(typeof(Mullion));

            // this will be gotten from the element(s) it cuts.
            excludedTypes.Add(typeof(Opening));

            // 2D types we are ignoring
            excludedTypes.Add(typeof(SketchBase));
            excludedTypes.Add(typeof(FaceSplitter));

            // 2D types covered by the element owner view filter
            excludedTypes.Add(typeof(TextNote));
            excludedTypes.Add(typeof(FilledRegion));

            // exclude levels that are covered in BeginExport
            excludedTypes.Add(typeof(Level));

            // exclude analytical models
            excludedTypes.Add(typeof(Autodesk.Revit.DB.Structure.AnalyticalModel));

            ElementFilter excludedClassFilter = new ElementMulticlassFilter(excludedTypes, true);

            List<BuiltInCategory> excludedCategories = new List<BuiltInCategory>();

            // Native Revit types without match in API
            excludedCategories.Add(BuiltInCategory.OST_ConduitCenterLine);
            excludedCategories.Add(BuiltInCategory.OST_ConduitFittingCenterLine);
            excludedCategories.Add(BuiltInCategory.OST_DecalElement);
            //excludedCategories.Add(BuiltInCategory.OST_Parts);
            //excludedCategories.Add(BuiltInCategory.OST_RvtLinks);
            excludedCategories.Add(BuiltInCategory.OST_DuctCurvesCenterLine);
            excludedCategories.Add(BuiltInCategory.OST_DuctFittingCenterLine);
            excludedCategories.Add(BuiltInCategory.OST_FlexDuctCurvesCenterLine);
            excludedCategories.Add(BuiltInCategory.OST_FlexPipeCurvesCenterLine);
            excludedCategories.Add(BuiltInCategory.OST_IOS_GeoLocations);
            excludedCategories.Add(BuiltInCategory.OST_PipeCurvesCenterLine);
            excludedCategories.Add(BuiltInCategory.OST_PipeFittingCenterLine);
            excludedCategories.Add(BuiltInCategory.OST_Property);
            excludedCategories.Add(BuiltInCategory.OST_SiteProperty);
            excludedCategories.Add(BuiltInCategory.OST_SitePropertyLineSegment);
            excludedCategories.Add(BuiltInCategory.OST_TopographyContours);
            excludedCategories.Add(BuiltInCategory.OST_Viewports);
            excludedCategories.Add(BuiltInCategory.OST_Views);

            // Exclude elements with no category. 
            excludedCategories.Add(BuiltInCategory.INVALID);

            ElementMulticategoryFilter excludedCategoryFilter = new ElementMulticategoryFilter(excludedCategories, true);

            LogicalAndFilter exclusionFilter = new LogicalAndFilter(excludedClassFilter, excludedCategoryFilter);

            ElementOwnerViewFilter ownerViewFilter = new ElementOwnerViewFilter(ElementId.InvalidElementId);

            LogicalAndFilter returnedFilter = new LogicalAndFilter(exclusionFilter, ownerViewFilter);

            return returnedFilter;
         }
      }

      /// <summary>
      /// Checks if the room is in an invalid phase.
      /// </summary>
      /// <param name="element">The element, which may or may not be a room element.</param>
      /// <returns>True if the element is in the room, has a phase set, which is different from the active phase.</returns>
      public static bool IsRoomInInvalidPhase(Element element)
      {
         if (element is Room)
         {
            Parameter phaseParameter = element.get_Parameter(BuiltInParameter.ROOM_PHASE);
            if (phaseParameter != null)
            {
               ElementId phaseId = phaseParameter.AsElementId();
               if (phaseId != ElementId.InvalidElementId && phaseId != ExporterCacheManager.ExportOptionsCache.ActivePhaseId)
                  return true;
            }
         }

         return false;
      }

      /// <summary>
      /// Gets element filter that match certain phases. 
      /// </summary>
      /// <param name="document">The Revit document.</param>
      /// <returns>The element filter.</returns>
      private static ElementFilter GetPhaseStatusFilter(Document document)
      {
         ElementId phaseId = ExporterCacheManager.ExportOptionsCache.ActivePhaseId;

         List<ElementOnPhaseStatus> phaseStatuses = new List<ElementOnPhaseStatus>();
         phaseStatuses.Add(ElementOnPhaseStatus.None);  //include "none" because we might want to export phaseless elements.
         phaseStatuses.Add(ElementOnPhaseStatus.Existing);
         phaseStatuses.Add(ElementOnPhaseStatus.New);

         return new ElementPhaseStatusFilter(phaseId, phaseStatuses);
      }

      private static IDictionary<ElementId, bool> m_CategoryVisibilityCache = new Dictionary<ElementId, bool>();

      public static void InitCategoryVisibilityCache()
      {
         m_CategoryVisibilityCache.Clear();
      }

      /// <summary>
      /// Checks if a category is visible for certain view.
      /// </summary>
      /// <param name="category">The category.</param>
      /// <param name="filterView">The view.</param>
      /// <returns>True if the category is visible, false otherwise.</returns>
      public static bool IsCategoryVisible(Category category, View filterView)
      {
         // This routine is generally used to decide whether or not to export geometry assigned to a praticular category.
         // Default behavior is to return true, even for a null category.  In general, we want to err on the side of showing geometry over hiding it.
         if (category == null || filterView == null)
            return true;

         bool isVisible = false;
         if (m_CategoryVisibilityCache.TryGetValue(category.Id, out isVisible))
            return isVisible;

         // The category will be visible if either we don't allow visibility controls (default: true), or
         // we do allow visibility controls and the category is visible in the view.
         isVisible = (!category.get_AllowsVisibilityControl(filterView) || category.get_Visible(filterView));
         m_CategoryVisibilityCache[category.Id] = isVisible;
         return isVisible;
      }

      /// <summary>
      /// Checks if element is visible for certain view.
      /// </summary>
      /// <param name="element">The element.</param>
      /// <returns>True if the element is visible, false otherwise.</returns>
      public static bool IsElementVisible(Element element)
      {
         View filterView = ExporterCacheManager.ExportOptionsCache.FilterViewForExport;
         if (filterView == null)
            return true;

         bool hidden = element.IsHidden(filterView);
         if (hidden)
            return false;

         Category category = element.Category;
         hidden = !IsCategoryVisible(category, filterView);
         if (hidden)
            return false;

         bool temporaryVisible = filterView.IsElementVisibleInTemporaryViewMode(TemporaryViewMode.TemporaryHideIsolate, element.Id);

         return temporaryVisible;
      }

      /// <summary>
      /// Checks if the IFC type is MEP type.
      /// </summary>
      /// <param name="exportType">IFC Export Type to check</param>
      /// <returns>True for MEP type of elements.</returns>
      public static bool IsMEPType(IFCExportType exportType)
      {
         return (exportType >= IFCExportType.IfcDistributionElement && exportType <= IFCExportType.IfcWasteTerminalType);
      }

      /// <summary>
      /// Check if an element assigned to IfcBuildingElementProxy is of MEP Type (by checking its connectors) to enable IfcBuildingElementProxy to take part
      /// in the System component and connectivity
      /// </summary>
      /// <param name="element">The element</param>
      /// <param name="exportType">IFC Export Type to check: only for IfcBuildingElementProxy or IfcBuildingElementProxyType</param>
      /// <returns></returns>
      public static bool ProxyForMEPType(Element element, IFCExportType exportType)
      {
         if ((exportType == IFCExportType.IfcBuildingElementProxy) || (exportType == IFCExportType.IfcBuildingElementProxyType))
         {
            try
            {
               if (element is FamilyInstance)
               {
                  MEPModel m = ((FamilyInstance)element).MEPModel;
                  if (m != null && m.ConnectorManager != null)
                  {
                     return true;
                  }
               }
               else
                  return false;
            }
            catch
            {
            }
         }

         return false;
      }
   }
}<|MERGE_RESOLUTION|>--- conflicted
+++ resolved
@@ -229,119 +229,20 @@
       IfcUnitaryControlElement,
       IfcUnitaryControlElementType,
       /// <summary>
-<<<<<<< HEAD
-      /// Air to air heat recovery.
-      /// </summary>
-      IfcAirToAirHeatRecovery,
-      IfcAirToAirHeatRecoveryType,
-=======
       /// Distribution flow element.
       /// </summary>
       IfcDistributionFlowElement,
 
       /// Direct subclass of DistributionFlowElement.
->>>>>>> cf7d67b6
       /// <summary>
       /// Distribution Chamber Element
       /// </summary>
-<<<<<<< HEAD
-      IfcBoiler,
-      IfcBoilerType,
-=======
       IfcDistributionChamberElement,
       IfcDistributionChamberElementType,
       
->>>>>>> cf7d67b6
       /// <summary>
       /// Energy conversion device.
       /// </summary>
-<<<<<<< HEAD
-      IfcBurner,
-      IfcBurnerType,
-      /// <summary>
-      /// Chiller type.
-      /// </summary>
-      IfcChiller,
-      IfcChillerType,
-      /// <summary>
-      /// Coil type.
-      /// </summary>
-      IfcCoil,
-      IfcCoilType,
-      /// <summary>
-      /// Condenser type.
-      /// </summary>
-      IfcCondenser,
-      IfcCondenserType,
-      /// <summary>
-      /// Cooled beam type.
-      /// </summary>
-      IfcCooledBeam,
-      IfcCooledBeamType,
-      /// <summary>
-      /// Cooling tower type.
-      /// </summary>
-      IfcCoolingTower,
-      IfcCoolingTowerType,
-      /// <summary>
-      /// Electric generator type.
-      /// </summary>
-      IfcElectricGenerator,
-      IfcElectricGeneratorType,
-      /// <summary>
-      /// Electric motor type.
-      /// </summary>
-      IfcElectricMotor,
-      IfcElectricMotorType,
-      /// <summary>
-      /// Engine type (new in IFC4)
-      /// </summary>
-      IfcEngine,
-      IfcEngineType,
-      /// <summary>
-      /// Evaporative cooler type.
-      /// </summary>
-      IfcEvaporativeCooler,
-      IfcEvaporativeCoolerType,
-      /// <summary>
-      /// Evaporator type.
-      /// </summary>
-      IfcEvaporator,
-      IfcEvaporatorType,
-      /// <summary>
-      /// Heat exchanger type.
-      /// </summary>
-      IfcHeatExchanger,
-      IfcHeatExchangerType,
-      /// <summary>
-      /// Humidifier type.
-      /// </summary>
-      IfcHumidifier,
-      IfcHumidifierType,
-      /// <summary>
-      /// Motor connection type.
-      /// </summary>
-      IfcMotorConnection,
-      IfcMotorConnectionType,
-      /// <summary>
-      /// Solar Device type (new in IFC4)
-      /// </summary>
-      IfcSolarDevice,
-      IfcSolarDeviceType,
-      /// <summary>
-      /// Transformer type.
-      /// </summary>
-      IfcTransformer,
-      IfcTransformerType,
-      /// <summary>
-      /// Tube bundle type.
-      /// </summary>
-      IfcTubeBundle,
-      IfcTubeBundleType,
-      /// <summary>
-      /// Unitary equipment type.
-      /// </summary>
-=======
       IfcEnergyConversionDevice,
       IfcEnergyConversionDeviceType,
 
@@ -384,49 +285,11 @@
       IfcTransformerType,
       IfcTubeBundle,
       IfcTubeBundleType,
->>>>>>> cf7d67b6
       IfcUnitaryEquipment,
       IfcUnitaryEquipmentType,
       /// <summary>
       /// Flow controller.
       /// </summary>
-<<<<<<< HEAD
-      IfcAirTerminalBox,
-      IfcAirTerminalBoxType,
-      /// <summary>
-      /// Damper type.
-      /// </summary>
-      IfcDamper,
-      IfcDamperType,
-      /// <summary>
-      /// Electric Distribution Board type (new in IFC4)
-      /// </summary>
-      IfcElectricDistributionBoard,
-      IfcElectricDistributionBoardType,
-      /// <summary>
-      /// Electric time control type.
-      /// </summary>
-      IfcElectricTimeControl,
-      IfcElectricTimeControlType,
-      /// <summary>
-      /// Flow meter type.
-      /// </summary>
-      IfcFlowMeter,
-      IfcFlowMeterType,
-      /// <summary>
-      /// Protective device type.
-      /// </summary>
-      IfcProtectiveDevice,
-      IfcProtectiveDeviceType,
-      /// <summary>
-      /// Switching device type.
-      /// </summary>
-      IfcSwitchingDevice,
-      IfcSwitchingDeviceType,
-      /// <summary>
-      /// Valve type.
-      /// </summary>
-=======
       IfcFlowController,
       IfcFlowControllerType,
 
@@ -445,34 +308,11 @@
       IfcProtectiveDeviceType,
       IfcSwitchingDevice,
       IfcSwitchingDeviceType,
->>>>>>> cf7d67b6
       IfcValve,
       IfcValveType,
       /// <summary>
       /// Flow fitting.
       /// </summary>
-<<<<<<< HEAD
-      IfcCableCarrierFitting,
-      IfcCableCarrierFittingType,
-      /// <summary>
-      /// Cable Fitting type (new in IFC4)
-      /// </summary>
-      IfcCableFitting,
-      IfcCableFittingType,
-      /// <summary>
-      /// Duct fitting type.
-      /// </summary>
-      IfcDuctFitting,
-      IfcDuctFittingType,
-      /// <summary>
-      /// Junction box type.
-      /// </summary>
-      IfcJunctionBox,
-      IfcJunctionBoxType,
-      /// <summary>
-      /// Pipe fitting type.
-      /// </summary>
-=======
       IfcFlowFitting,
       IfcFlowFittingType,
 
@@ -485,24 +325,11 @@
       IfcDuctFittingType,
       IfcJunctionBox,
       IfcJunctionBoxType,
->>>>>>> cf7d67b6
       IfcPipeFitting,
       IfcPipeFittingType,
       /// <summary>
       /// Flow moving device.
       /// </summary>
-<<<<<<< HEAD
-      IfcCompressor,
-      IfcCompressorType,
-      /// <summary>
-      /// Fan type.
-      /// </summary>
-      IfcFan,
-      IfcFanType,
-      /// <summary>
-      /// Pump type.
-      /// </summary>
-=======
       IfcFlowMovingDevice,
       IfcFlowMovingDeviceType,
 
@@ -511,68 +338,26 @@
       IfcCompressorType,
       IfcFan,
       IfcFanType,
->>>>>>> cf7d67b6
       IfcPump,
       IfcPumpType,
       /// <summary>
       /// Flow segment.
       /// </summary>
-<<<<<<< HEAD
-      IfcCableCarrierSegment,
-      IfcCableCarrierSegmentType,
-      /// <summary>
-      /// Cable segment type.
-      /// </summary>
-=======
       IfcFlowSegment,
       IfcFlowSegmentTypeType,
 
       // direct subclass of FlowSegment
       IfcCableCarrierSegment,
       IfcCableCarrierSegmentType,
->>>>>>> cf7d67b6
       IfcCableSegment,
       IfcCableSegmentType,
       IfcDuctSegment,
       IfcDuctSegmentType,
-<<<<<<< HEAD
-      IfcDuctSegment,
-      /// <summary>
-      /// Pipe segment type.
-      /// </summary>
-=======
->>>>>>> cf7d67b6
       IfcPipeSegment,
       IfcPipeSegmentType,
       /// <summary>
       /// Flow storage device.
       /// </summary>
-<<<<<<< HEAD
-      IfcElectricFlowStorageDevice,
-      IfcElectricFlowStorageDeviceType,
-      /// <summary>
-      /// Tank type.
-      /// </summary>
-      IfcTank,
-      IfcTankType,
-      // types of FlowTreatmentDeviceType
-      /// <summary>
-      /// Duct silencer type.
-      /// </summary>
-      IfcDuctSilencer,
-      IfcDuctSilencerType,
-      /// <summary>
-      /// Filter type.
-      /// </summary>
-      IfcFilter,
-      IfcFilterType,
-      /// <summary>
-      /// Interceptor type (new in IFC4)
-      /// </summary>
-      IfcInterceptor,
-      IfcInterceptorType,
-      // types of FlowTerminalType
-=======
       IfcFlowStorageDevice,
       IfcFlowStorageDeviceType,
 
@@ -581,87 +366,30 @@
       IfcElectricFlowStorageDeviceType,
       IfcTank,
       IfcTankType,
->>>>>>> cf7d67b6
       /// <summary>
       /// Flow terminal.
       /// </summary>
-<<<<<<< HEAD
-=======
       IfcFlowTerminal,
       IfcFlowTerminalType,
 
       // direct subclass of FlowTerminal
->>>>>>> cf7d67b6
       IfcAirTerminal,
       IfcAirTerminalType,
       IfcAudioVisualAppliance,
-<<<<<<< HEAD
-      /// <summary>
-      /// Gas Terminal type. (Only up to IFC2x3)
-      /// </summary>
-      IfcGasTerminalType,
-      /// <summary>
-      /// Communication Applicance type (new in IFC4)
-      /// </summary>
-      IfcCommunicationsAppliance,
-      IfcCommunicationsApplianceType,
-      /// <summary>
-      /// Electric appliance type.
-      /// </summary>
-=======
       IfcAudioVisualApplianceType,
       IfcCommunicationsAppliance,
       IfcCommunicationsApplianceType,
->>>>>>> cf7d67b6
       IfcElectricAppliance,
       IfcElectricApplianceType,
       /// <summary>
       /// Electic heater type (only up to IFC2x3)
       /// </summary>
       IfcElectricHeaterType,
-<<<<<<< HEAD
-      /// <summary>
-      /// Fire suppression terminal type.
-      /// </summary>
-=======
->>>>>>> cf7d67b6
       IfcFireSuppressionTerminal,
       IfcFireSuppressionTerminalType,
       /// <summary>
       /// Gas Terminal type. (Only up to IFC2x3)
       /// </summary>
-<<<<<<< HEAD
-      IfcLamp,
-      IfcLampType,
-      /// <summary>
-      /// Light fixture type.
-      /// </summary>
-      IfcLightFixture,
-      IfcLightFixtureType,
-      /// <summary>
-      /// Medical Device type (new in IFC4)
-      /// </summary>
-      IfcMedicalDevice,
-      IfcMedicalDeviceType,
-      /// <summary>
-      /// Outlet type.
-      /// </summary>
-      IfcOutlet,
-      IfcOutletType,
-      /// <summary>
-      /// Sanitary terminal type.
-      /// </summary>
-      IfcSanitaryTerminal,
-      IfcSanitaryTerminalType,
-      /// <summary>
-      /// Space heater type
-      /// </summary>
-      IfcSpaceHeater,
-      IfcSpaceHeaterType,
-      /// <summary>
-      /// Stack terminal type.
-      /// </summary>
-=======
       IfcGasTerminalType,
       IfcLamp,
       IfcLampType,
@@ -675,7 +403,6 @@
       IfcSanitaryTerminalType,
       IfcSpaceHeater,
       IfcSpaceHeaterType,
->>>>>>> cf7d67b6
       IfcStackTerminal,
       IfcStackTerminalType,
       IfcWasteTerminal,
@@ -683,10 +410,6 @@
       /// <summary>
       /// Flow treatment device.
       /// </summary>
-<<<<<<< HEAD
-      IfcWasteTerminal,
-      IfcWasteTerminalType,
-=======
       IfcFlowTreatmentDevice,
       IfcFlowTreatmentDeviceType,
 
@@ -698,7 +421,6 @@
       IfcInterceptor,
       IfcInterceptorType,
       
->>>>>>> cf7d67b6
       /// <summary>
       /// Fastener type.
       /// </summary>
