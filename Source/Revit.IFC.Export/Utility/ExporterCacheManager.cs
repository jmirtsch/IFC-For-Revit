﻿//
// BIM IFC library: this library works with Autodesk(R) Revit(R) to export IFC files containing model geometry.
// Copyright (C) 2012  Autodesk, Inc.
// 
// This library is free software; you can redistribute it and/or
// modify it under the terms of the GNU Lesser General Public
// License as published by the Free Software Foundation; either
// version 2.1 of the License, or (at your option) any later version.
//
// This library is distributed in the hope that it will be useful,
// but WITHOUT ANY WARRANTY; without even the implied warranty of
// MERCHANTABILITY or FITNESS FOR A PARTICULAR PURPOSE.  See the GNU
// Lesser General Public License for more details.
//
// You should have received a copy of the GNU Lesser General Public
// License along with this library; if not, write to the Free Software
// Foundation, Inc., 51 Franklin Street, Fifth Floor, Boston, MA  02110-1301  USA
//

using System;
using System.Collections.Generic;
using System.Linq;
using System.Text;

using Autodesk.Revit.ApplicationServices;
using Autodesk.Revit.DB;
using Autodesk.Revit.DB.IFC;

using Revit.IFC.Export.Toolkit;
using Revit.IFC.Export.Exporter.PropertySet;
using Revit.IFC.Common.Enums;

namespace Revit.IFC.Export.Utility
{
<<<<<<< HEAD
    /// <summary>
    /// Manages caches necessary for IFC export.
    /// </summary>
    public class ExporterCacheManager
    {
        /// <summary>
        /// The AssemblyInstanceCache object.
        /// </summary>
        static AllocatedGeometryObjectCache m_AllocatedGeometryObjectCache;

        /// <summary>
        /// The AssemblyInstanceCache object.
        /// </summary>
        static AssemblyInstanceCache m_AssemblyInstanceCache;

        /// <summary>
        /// The IfcBuilding handle.
        /// </summary>
        static public IFCAnyHandle BuildingHandle { get; set; }

        /// <summary>
        /// Cache the values of the IFC entity class from the IFC Export table by category.
        /// </summary>
        static Dictionary<KeyValuePair<ElementId, int>, string> m_CategoryClassNameCache;

        /// <summary>
        /// Cache the values of the IFC entity pre-defined type from the IFC Export table by category.
        /// </summary>
        static Dictionary<KeyValuePair<ElementId, int>, string> m_CategoryTypeCache;

        /// <summary>
        /// The ClassificationCache object.
        /// Keeps track of created IfcClassifications for re-use.
        /// </summary>
        static ClassificationCache m_ClassificationCache;

        /// <summary>
        /// The Classification location cache.
        /// </summary>
        static ClassificationLocationCache m_ClassificationLocationCache;

        /// <summary>
        /// The ContainmentCache object.
        /// </summary>
        static ContainmentCache m_ContainmentCache;

        /// <summary>
        /// The CurveAnnotationCache object.
        /// </summary>
        static CurveAnnotationCache m_CurveAnnotationCache;

        /// <summary>
        /// The db views to export.
        /// </summary>
        static IDictionary<ElementId, ElementId> m_DBViewsToExport;

        /// <summary>
        /// The Document object.
        /// </summary>
        static Document m_Document;

        /// <summary>
        /// The collection of openings needed for created doors and windows.
        /// </summary>
        static DoorWindowDelayedOpeningCreatorCache m_DoorWindowDelayedOpeningCreatorCache;

        ///<summary>
        /// The ElementToHandleCache cache.
        /// </summary>
        static ElementToHandleCache m_ElementToHandleCache;

        ///<summary>
        /// The ExportOptions cache.
        /// </summary>
        static ExportOptionsCache m_ExportOptionsCache;

        /// <summary>
        /// The GroupElementGeometryCache cache.
        /// </summary>
        static GroupElementGeometryCache m_GroupElementGeometryCache;

        /// <summary>
        /// The GUID cache.
        /// </summary>
        static HashSet<string> m_GUIDCache;

        /// <summary>
        /// The GUIDs to store at the end of export.
        /// </summary>
        static Dictionary<KeyValuePair<Element, BuiltInParameter>, string> m_GUIDsToStoreCache;

        /// <summary>
        /// The HandleToElementCache cache.
        /// This maps an IFC handle to the Element that created it.
        /// This is used to identify which element should be used for properties, for elements (e.g. Stairs) that contain other elements.
        /// </summary>
        static HandleToElementCache m_HandleToElementCache;

        /// <summary>
        /// The IsExternal parameter value cache.
        /// This stores the IsExternal value from the shared parameters, if any, for elements that may be used by hosted elements later.
        /// We use this because we clear the ParametersCache after we export an element, and do not want to create just for IsExternal.
        static Dictionary<ElementId, bool?> m_IsExternalParameterValueCache;

        /// <summary>
        /// The language of the current Revit document.
        /// </summary>
        static LanguageType m_LanguageType;

        /// <summary>
        /// The LevelInfoCache object.  This contains extra information on top of
        /// IFCLevelInfo, and will eventually replace it.
        /// </summary>
        static LevelInfoCache m_LevelInfoCache;

        /// <summary>
        /// The MaterialHandleCache object.
        /// </summary>
        static MaterialHandleCache m_MaterialHandleCache;

        /// <summary>
         /// The MaterialConsituent object cache (starting IFC4)
         /// </summary>
         //static MaterialHandleCache m_MaterialConstituentCache;

         /// <summary>
         /// The MaterialConstituentSet cache (starting IFC4)
         /// </summary>
         static MaterialConstituentSetCache m_MaterialConstituentSetCache;

        /// <summary>
        /// The MaterialLayerRelationsCache object.
        /// </summary>
         static MaterialSetUsageCache m_MaterialSetUsageCache;

        /// <summary>
        /// The MaterialLayerSetCache object.
        /// </summary>
        static MaterialSetCache m_MaterialSetCache;

        /// <summary>
        /// The MEPCache object.
        /// </summary>
        static MEPCache m_MEPCache;

        /// <summary>
        /// The MaterialRelationsCache object.
        /// </summary>
        static MaterialRelationsCache m_MaterialRelationsCache;

        /// <summary>
        /// The top level IfcOwnerHistory handle.
        /// </summary>
        static IFCAnyHandle m_OwnerHistoryHandle;

        static AttributeCache m_AttributeCache;
=======
   /// <summary>
   /// Manages caches necessary for IFC export.
   /// </summary>
   public class ExporterCacheManager
   {
      /// <summary>
      /// The AssemblyInstanceCache object.
      /// </summary>
      static AllocatedGeometryObjectCache m_AllocatedGeometryObjectCache;

      /// <summary>
      /// The AssemblyInstanceCache object.
      /// </summary>
      static AssemblyInstanceCache m_AssemblyInstanceCache;

      /// <summary>
      /// The IfcBuilding handle.
      /// </summary>
      static public IFCAnyHandle BuildingHandle { get; set; }

      /// <summary>
      /// Cache the values of the IFC entity class from the IFC Export table by category.
      /// </summary>
      static Dictionary<KeyValuePair<ElementId, int>, string> m_CategoryClassNameCache;

      /// <summary>
      /// Cache the values of the IFC entity pre-defined type from the IFC Export table by category.
      /// </summary>
      static Dictionary<KeyValuePair<ElementId, int>, string> m_CategoryTypeCache;

      /// <summary>
      /// The ClassificationCache object.
      /// Keeps track of created IfcClassifications for re-use.
      /// </summary>
      static ClassificationCache m_ClassificationCache;

      /// <summary>
      /// The Classification location cache.
      /// </summary>
      static ClassificationLocationCache m_ClassificationLocationCache;

      /// <summary>
      /// The ContainmentCache object.
      /// </summary>
      static ContainmentCache m_ContainmentCache;

      /// <summary>
      /// The CurveAnnotationCache object.
      /// </summary>
      static CurveAnnotationCache m_CurveAnnotationCache;

      /// <summary>
      /// The db views to export.
      /// </summary>
      static IDictionary<ElementId, ElementId> m_DBViewsToExport;

      /// <summary>
      /// The Document object.
      /// </summary>
      static Document m_Document;

      /// <summary>
      /// The collection of openings needed for created doors and windows.
      /// </summary>
      static DoorWindowDelayedOpeningCreatorCache m_DoorWindowDelayedOpeningCreatorCache;

      ///<summary>
      /// The ElementToHandleCache cache.
      /// </summary>
      static ElementToHandleCache m_ElementToHandleCache;

      ///<summary>
      /// The ExportOptions cache.
      /// </summary>
      static ExportOptionsCache m_ExportOptionsCache;

      /// <summary>
      /// The GroupElementGeometryCache cache.
      /// </summary>
      static GroupElementGeometryCache m_GroupElementGeometryCache;

      /// <summary>
      /// The GUID cache.
      /// </summary>
      static HashSet<string> m_GUIDCache;

      /// <summary>
      /// The GUIDs to store at the end of export.
      /// </summary>
      static Dictionary<KeyValuePair<Element, BuiltInParameter>, string> m_GUIDsToStoreCache;

      /// <summary>
      /// The HandleToElementCache cache.
      /// This maps an IFC handle to the Element that created it.
      /// This is used to identify which element should be used for properties, for elements (e.g. Stairs) that contain other elements.
      /// </summary>
      static HandleToElementCache m_HandleToElementCache;

      /// <summary>
      /// The IsExternal parameter value cache.
      /// This stores the IsExternal value from the shared parameters, if any, for elements that may be used by hosted elements later.
      /// We use this because we clear the ParametersCache after we export an element, and do not want to create just for IsExternal.
      static Dictionary<ElementId, bool?> m_IsExternalParameterValueCache;

      /// <summary>
      /// The language of the current Revit document.
      /// </summary>
      static LanguageType m_LanguageType;

      /// <summary>
      /// The LevelInfoCache object.  This contains extra information on top of
      /// IFCLevelInfo, and will eventually replace it.
      /// </summary>
      static LevelInfoCache m_LevelInfoCache;

      /// <summary>
      /// The MaterialHandleCache object.
      /// </summary>
      static MaterialHandleCache m_MaterialHandleCache;

      /// <summary>
      /// The MaterialConsituent object cache (starting IFC4)
      /// </summary>
      //static MaterialHandleCache m_MaterialConstituentCache;

      /// <summary>
      /// The MaterialConstituentSet cache (starting IFC4)
      /// </summary>
      static MaterialConstituentSetCache m_MaterialConstituentSetCache;

      /// <summary>
      /// The MaterialLayerRelationsCache object.
      /// </summary>
      static MaterialSetUsageCache m_MaterialSetUsageCache;

      /// <summary>
      /// The MaterialLayerSetCache object.
      /// </summary>
      static MaterialSetCache m_MaterialSetCache;

      /// <summary>
      /// The MEPCache object.
      /// </summary>
      static MEPCache m_MEPCache;

      /// <summary>
      /// The MaterialRelationsCache object.
      /// </summary>
      static MaterialRelationsCache m_MaterialRelationsCache;

      /// <summary>
      /// The top level IfcOwnerHistory handle.
      /// </summary>
      static IFCAnyHandle m_OwnerHistoryHandle;
>>>>>>> 252292df
        
      /// <summary>
      /// The ParameterCache object.
      /// </summary>
      static ParameterCache m_ParameterCache;

      /// <summary>
      /// The PartExportedCache object.
      /// </summary>
      static PartExportedCache m_PartExportedCache;

      /// <summary>
      /// The PresentationLayerSetCache object.
      /// </summary>
      static PresentationLayerSetCache m_PresentationLayerSetCache;

      /// <summary>
      /// The PresentationStyleAssignmentCache object.
      /// </summary>
      static PresentationStyleAssignmentCache m_PresentationStyleCache;

      /// <summary>
      /// The top level IfcProject handle.
      /// </summary>
      static IFCAnyHandle m_ProjectHandle;

      ///<summary>
      /// The RailingCache cache.
      /// This keeps track of all of the railings in the document, to export them last.
      /// </summary>
      static HashSet<ElementId> m_RailingCache;

      ///<summary>
      /// The RailingSubElementCache cache.
      /// This keeps track of all of the sub-elements of railings in the document, to not export them twice.
      /// </summary>
      static HashSet<ElementId> m_RailingSubElementCache;

      /// <summary>
      /// The top level IfcSite handle.
      /// </summary>
      static IFCAnyHandle m_SiteHandle;

      /// <summary>
      /// The SpaceBoundaryCache object.
      /// </summary>
      static SpaceBoundaryCache m_SpaceBoundaryCache;

      /// <summary>
      /// The SpaceOccupantInfoCache object.
      /// </summary>
      static SpaceOccupantInfoCache m_SpaceOccupantInfoCache;

      /// <summary>
      /// The SystemsCache object.
      /// </summary>
      static SystemsCache m_SystemsCache;

      ///<summary>
      /// The Truss cache.
      /// This keeps track of all of the truss in the document, to export after all beams and members.
      /// </summary>
      static HashSet<ElementId> m_TrussCache;

      /// <summary>
      /// The ViewSchedule element cache.
      /// This tracks the element ids of the elements in a view schedule that is being exported.  Not used unless schedules are being exported.
      /// </summary>
      static IDictionary<ElementId, HashSet<ElementId>> m_ViewScheduleElementCache;

      ///<summary>
      /// The AreaScheme cache.
      /// This keeps track of all of the area schemes in the document, to export them after all areas.
      /// </summary>
      static Dictionary<ElementId, HashSet<IFCAnyHandle>> m_AreaSchemeCache;

      ///<summary>
      /// The BeamSystem cache.
      /// This keeps track of all of the beam systems in the document, to export after all beams.
      /// </summary>
      static HashSet<ElementId> m_BeamSystemCache;

      ///<summary>
      /// The Group cache.
      /// This keeps track of all of the groups in the document, to export them after all regular elements.
      /// </summary>
      static GroupCache m_GroupCache;

      ///<summary>
      /// The Zone cache.
      /// This keeps track of all of the zone in the document, to export them after all spaces.
      /// </summary>
      static HashSet<ElementId> m_ZoneCache;

      /// <summary>
      /// The TypeRelationsCache object.
      /// </summary>
      static TypeRelationsCache m_TypeRelationsCache;

      /// <summary>
      /// The FamilySymbolToTypeInfoCache object
      /// </summary>
      static TypeObjectsCache m_FamilySymbolToTypeInfoCache;

      /// <summary>
      /// The WallConnectionDataCache object.
      /// </summary>
      static WallConnectionDataCache m_WallConnectionDataCache;

      /// <summary>
      /// The UnitsCache object.
      /// Keeps track of created IfcUnits for re-use.
      /// </summary>
      static UnitsCache m_UnitsCache;

      /// <summary>
      /// The ZoneInfoCache object.
      /// </summary>
      static ZoneInfoCache m_ZoneInfoCache;

      /// <summary>
      /// The TypePropertyInfoCache object.
      /// </summary>
      static TypePropertyInfoCache m_TypePropertyInfoCache;

      /// <summary>
      /// The PropertyInfoCache object.
      /// </summary>
      static PropertyInfoCache m_PropertyInfoCache;

      /// <summary>
      /// The common property sets to be exported for an entity type, regardless of Object Type.
      /// </summary>
      static IDictionary<IFCEntityType, IList<PropertySetDescription>> m_PropertySetsForTypeCache;

      /// <summary>
      /// The common property sets to be exported for an entity type, conditional on the Object Type of the
      /// entity matching that of the PropertySetDescription.
      /// </summary>
      static IDictionary<IFCEntityType, IList<PropertySetDescription>> m_ConditionalPropertySetsForTypeCache;

      /// <summary>
      /// The material id to style handle cache.
      /// </summary>
      static ElementToHandleCache m_MaterialIdToStyleHandleCache;

      /// <summary>
      /// A list of elements contained in assemblies, to be removed from the level spatial structure.
      /// </summary>
      static ISet<IFCAnyHandle> m_ElementsInAssembliesCache;
        
      /// <summary>
      /// The default IfcCartesianTransformationOperator3D, scale 1.0 and origin =  { 0., 0., 0. };
      /// </summary>
      static IFCAnyHandle m_DefaultCartesianTransformationOperator3D;

      /// The HostPartsCache object.
      /// </summary>
      static HostPartsCache m_HostPartsCache;

      /// <summary>
      /// The DummyHostCache object.
      /// </summary>
      static DummyHostCache m_DummyHostCache;

      /// <summary>
      /// The StairRampContainerInfoCache object.
      /// </summary>
      static StairRampContainerInfoCache m_StairRampContainerInfoCache;

      /// <summary>
      /// The GridCache object.
      /// </summary>
      static List<Element> m_GridCache;

      /// <summary>
      /// This contains the mapping from Level element id to index in the IList returned by GetHostObjects.
      /// This is redundant with a native list that is being deprecated, which has inadequate API access.
      /// </summary>
      static IDictionary<ElementId, int> m_HostObjectsLevelIndex;
        
      /// <summary>
      /// The ElementToTypeCache cache that maps Revit element type id to the IFC element type handle.
      /// </summary>
      static ElementToHandleCache m_ElementTypeToHandleCache;

      /// <summary>
      /// Keeps relationship of Ceiling to the Space(s) where it belongs to. Used to determine Space containment for Ceiling object that is fully contained in Space (for FMHandOverView)
      /// </summary>
      static IDictionary<ElementId, IList<ElementId>> m_CeilingSpaceRelCache;

      /// <summary>
      /// The SpaceInfo cache that maps Revit SpatialElement id to the SpaceInfo.
      /// </summary>
      static SpaceInfoCache m_SpaceInfoCache;

      /// <summary>
      /// The FabricArea id to FabricSheet handle cache.
      /// </summary>
      static IDictionary<ElementId, HashSet<IFCAnyHandle>> m_FabricAreaHandleCache;

      /// <summary>
      /// The PropertyMapCache
      /// </summary>
      static IDictionary<Tuple<string, string>, string> m_PropertyMapCache;

      /// <summary>
      /// The ParameterCache object.
      /// </summary>
      public static AllocatedGeometryObjectCache AllocatedGeometryObjectCache
      {
         get
         {
            if (m_AllocatedGeometryObjectCache == null)
               m_AllocatedGeometryObjectCache = new AllocatedGeometryObjectCache();
            return m_AllocatedGeometryObjectCache;
         }
      }

      /// <summary>
      /// The AssemblyInstanceCache object.
      /// </summary>
      public static AssemblyInstanceCache AssemblyInstanceCache
      {
         get
         {
            if (m_AssemblyInstanceCache == null)
               m_AssemblyInstanceCache = new AssemblyInstanceCache();
            return m_AssemblyInstanceCache;
         }
      }

      /// <summary>
      /// The CategoryClassNameCache object.
      /// </summary>
      public static IDictionary<KeyValuePair<ElementId, int>, string> CategoryClassNameCache
      {
         get
         {
            if (m_CategoryClassNameCache == null)
               m_CategoryClassNameCache = new Dictionary<KeyValuePair<ElementId, int>, string>();
            return m_CategoryClassNameCache;
         }
      }

      /// <summary>
      /// The CategoryTypeCache object.
      /// </summary>
      public static IDictionary<KeyValuePair<ElementId, int>, string> CategoryTypeCache
      {
         get
         {
            if (m_CategoryTypeCache == null)
               m_CategoryTypeCache = new Dictionary<KeyValuePair<ElementId, int>, string>();
            return m_CategoryTypeCache;
         }
      }

      /// <summary>
      /// The GroupElementGeometryCache object.
      /// </summary>
      public static GroupElementGeometryCache GroupElementGeometryCache
      {
         get
         {
            if (m_GroupElementGeometryCache == null)
               m_GroupElementGeometryCache = new GroupElementGeometryCache();
            return m_GroupElementGeometryCache;
         }
      }

      /// <summary>
      /// The GUIDCache object.
      /// </summary>
      public static HashSet<string> GUIDCache
      {
         get
         {
            if (m_GUIDCache == null)
               m_GUIDCache = new HashSet<string>();
            return m_GUIDCache;
         }
      }

      /// <summary>
      /// The GUIDs to store in elements at the end of export, if the option to store GUIDs has been selected.
      /// </summary>
      public static IDictionary<KeyValuePair<Element, BuiltInParameter>, string> GUIDsToStoreCache
      {
         get
         {
            if (m_GUIDsToStoreCache == null)
               m_GUIDsToStoreCache = new Dictionary<KeyValuePair<Element, BuiltInParameter>, string>();
            return m_GUIDsToStoreCache;
         }
      }

      /// <summary>
      /// The HandleToElementCache object.
      /// </summary>
      public static HandleToElementCache HandleToElementCache
      {
         get
         {
            if (m_HandleToElementCache == null)
               m_HandleToElementCache = new HandleToElementCache();
            return m_HandleToElementCache;
         }
      }

      /// <summary>
      /// The IsExternalParameterValueCache object.
      /// </summary>
      public static IDictionary<ElementId, bool?> IsExternalParameterValueCache
      {
         get
         {
            if (m_IsExternalParameterValueCache == null)
               m_IsExternalParameterValueCache = new Dictionary<ElementId, bool?>();
            return m_IsExternalParameterValueCache;
         }
      }

      /// <summary>
      /// The language of the current Revit document.
      /// </summary>
      public static LanguageType LanguageType
      {
         get { return m_LanguageType; }
         set { m_LanguageType = value; }
      }

      /// <summary>
      /// The ParameterCache object.
      /// </summary>
      public static ParameterCache ParameterCache
      {
         get
         {
            if (m_ParameterCache == null)
               m_ParameterCache = new ParameterCache();
            return m_ParameterCache;
         }
      }

      /// <summary>
      /// The PartExportedCache object.
      /// </summary>
      public static PartExportedCache PartExportedCache
      {
         get
         {
            if (m_PartExportedCache == null)
               m_PartExportedCache = new PartExportedCache();
            return m_PartExportedCache;
         }
      }
      /// <summary>
      /// The Document object passed to the Exporter class.
      /// </summary>
      public static Autodesk.Revit.DB.Document Document
      {
         get
         {
            if (m_Document == null)
            {
               throw new InvalidOperationException("doc is null");
            }
            return m_Document;
         }
         set
         {
            m_Document = value;
         }
      }

      /// <summary>
      /// The PresentationLayerSetCache object.
      /// </summary>
      public static PresentationLayerSetCache PresentationLayerSetCache
      {
         get
         {
            if (m_PresentationLayerSetCache == null)
               m_PresentationLayerSetCache = new PresentationLayerSetCache();
            return m_PresentationLayerSetCache;
         }
      }

      /// <summary>
      /// The PresentationStyleAssignmentCache object.
      /// </summary>
      public static PresentationStyleAssignmentCache PresentationStyleAssignmentCache
      {
         get
         {
            if (m_PresentationStyleCache == null)
               m_PresentationStyleCache = new PresentationStyleAssignmentCache();
            return m_PresentationStyleCache;
         }
      }

      /// <summary>
      /// The top level IfcOwnerHistory handle.
      /// </summary>
      public static IFCAnyHandle OwnerHistoryHandle
      {
         get { return m_OwnerHistoryHandle; }
         set { m_OwnerHistoryHandle = value; }
      }

      /// <summary>
      /// The top level IfcProject handle.
      /// </summary>
      public static IFCAnyHandle ProjectHandle
      {
         get { return m_ProjectHandle; }
         set { m_ProjectHandle = value; }
      }

      /// <summary>
      /// The top level IfcSite handle.
      /// </summary>
      public static IFCAnyHandle SiteHandle
      {
         get { return m_SiteHandle; }
         set { m_SiteHandle = value; }
      }

      /// <summary>
      /// The CurveAnnotationCache object.
      /// </summary>
      public static CurveAnnotationCache CurveAnnotationCache
      {
         get
         {
            if (m_CurveAnnotationCache == null)
               m_CurveAnnotationCache = new CurveAnnotationCache();
            return m_CurveAnnotationCache;
         }
      }

      /// <summary>
      /// The CurveAnnotationCache object.
      /// </summary>
      public static IDictionary<ElementId, ElementId> DBViewsToExport
      {
         get
         {
            if (m_DBViewsToExport == null)
               m_DBViewsToExport = new Dictionary<ElementId, ElementId>();
            return m_DBViewsToExport;
         }
      }

      /// <summary>
      /// The cache containing the openings that need to be created for doors and windows.
      /// </summary>
      public static DoorWindowDelayedOpeningCreatorCache DoorWindowDelayedOpeningCreatorCache
      {
         get
         {
            if (m_DoorWindowDelayedOpeningCreatorCache == null)
               m_DoorWindowDelayedOpeningCreatorCache = new DoorWindowDelayedOpeningCreatorCache();
            return m_DoorWindowDelayedOpeningCreatorCache;
         }
      }

      /// <summary>
      /// The Material___SetCache object (includes IfcMaterialLayerSet, IfcMaterialProfileSet, IfcMaterialConstituentSet in IFC4).
      /// </summary>
      public static MaterialSetCache MaterialSetCache
      {
         get
         {
            if (m_MaterialSetCache == null)
               m_MaterialSetCache = new MaterialSetCache();
            return m_MaterialSetCache;
         }
      }

      /// <summary>
      /// The MEPCache object.
      /// </summary>
      public static MEPCache MEPCache
      {
         get
         {
            if (m_MEPCache == null)
               m_MEPCache = new MEPCache();
            return m_MEPCache;
         }
      }
        

      /// <summary>
      /// The SpaceBoundaryCache object.
      /// </summary>
      public static SpaceBoundaryCache SpaceBoundaryCache
      {
         get
         {
            if (m_SpaceBoundaryCache == null)
               m_SpaceBoundaryCache = new SpaceBoundaryCache();
            return m_SpaceBoundaryCache;
         }
      }

      /// <summary>
      /// The SpaceInfo cache that maps Revit SpatialElement id to the SpaceInfo.
      /// </summary>
      public static SpaceInfoCache SpaceInfoCache
      {
         get
         {
            if (m_SpaceInfoCache == null)
               m_SpaceInfoCache = new SpaceInfoCache();
            return m_SpaceInfoCache;
         }
      }

      /// <summary>
      /// The SystemsCache object.
      /// </summary>
      public static SystemsCache SystemsCache
      {
         get
         {
            if (m_SystemsCache == null)
               m_SystemsCache = new SystemsCache();
            return m_SystemsCache;
         }
      }

      /// <summary>
      /// The MaterialHandleCache object.
      /// </summary>
      public static MaterialHandleCache MaterialHandleCache
      {
         get
         {
            if (m_MaterialHandleCache == null)
               m_MaterialHandleCache = new MaterialHandleCache();
            return m_MaterialHandleCache;
         }
      }

      /// <summary>
      /// The MaterialConstituent to IfcMaterial cache
      /// </summary>
      //public static MaterialHandleCache MaterialConstituentCache
      //{
      //   get
      //   {
      //      if (m_MaterialConstituentCache == null)
      //         m_MaterialConstituentCache = new MaterialHandleCache();
      //      return m_MaterialConstituentCache;
      //   }
      //}

   public static MaterialConstituentSetCache MaterialConstituentSetCache
   {
      get
      {
         if (m_MaterialConstituentSetCache == null)
            m_MaterialConstituentSetCache = new MaterialConstituentSetCache();
         return m_MaterialConstituentSetCache;
      }
   }

      /// <summary>
      /// The MaterialRelationsCache object.
      /// </summary>
      public static MaterialRelationsCache MaterialRelationsCache
      {
         get
         {
            if (m_MaterialRelationsCache == null)
               m_MaterialRelationsCache = new MaterialRelationsCache();
            return m_MaterialRelationsCache;
         }
      }

      /// <summary>
      /// The MaterialLayerRelationsCache object.
      /// </summary>
      public static MaterialSetUsageCache MaterialLayerRelationsCache
      {
         get
         {
            if (m_MaterialSetUsageCache == null)
               m_MaterialSetUsageCache = new MaterialSetUsageCache();
            return m_MaterialSetUsageCache;
         }
      }

      /// <summary>
      /// The RailingCache object.
      /// </summary>
      public static HashSet<ElementId> RailingCache
      {
         get
         {
            if (m_RailingCache == null)
               m_RailingCache = new HashSet<ElementId>();
            return m_RailingCache;
         }
      }

      /// <summary>
      /// The TrussCache object.
      /// </summary>
      public static HashSet<ElementId> TrussCache
      {
         get
         {
            if (m_TrussCache == null)
               m_TrussCache = new HashSet<ElementId>();
            return m_TrussCache;
         }
      }

      /// <summary>
      /// The ViewScheduleElementCache object.
      /// </summary>
      public static IDictionary<ElementId, HashSet<ElementId>> ViewScheduleElementCache
      {
         get
         {
            if (m_ViewScheduleElementCache == null)
               m_ViewScheduleElementCache = new Dictionary<ElementId, HashSet<ElementId>>();
            return m_ViewScheduleElementCache;
         }
      }

      /// <summary>
      /// The BeamSystemCache object.
      /// </summary>
      public static HashSet<ElementId> BeamSystemCache
      {
         get
         {
            if (m_BeamSystemCache == null)
               m_BeamSystemCache = new HashSet<ElementId>();
            return m_BeamSystemCache;
         }
      }

      /// <summary>
      /// The AreaSchemeCache object.
      /// </summary>
      public static Dictionary<ElementId, HashSet<IFCAnyHandle>> AreaSchemeCache
      {
         get
         {
            if (m_AreaSchemeCache == null)
               m_AreaSchemeCache = new Dictionary<ElementId, HashSet<IFCAnyHandle>>();
            return m_AreaSchemeCache;
         }
      }

      /// <summary>
      /// The GroupCache object.
      /// </summary>
      public static GroupCache GroupCache
      {
         get
         {
            if (m_GroupCache == null)
               m_GroupCache = new GroupCache();
            return m_GroupCache;
         }
      }

      /// <summary>
      /// The ZoneCache object.
      /// </summary>
      public static HashSet<ElementId> ZoneCache
      {
         get
         {
            if (m_ZoneCache == null)
               m_ZoneCache = new HashSet<ElementId>();
            return m_ZoneCache;
         }
      }

      /// <summary>
      /// The RailingSubElementCache object.  This ensures that we don't export sub-elements of railings (e.g. supports) separately.
      /// </summary>
      public static HashSet<ElementId> RailingSubElementCache
      {
         get
         {
            if (m_RailingSubElementCache == null)
               m_RailingSubElementCache = new HashSet<ElementId>();
            return m_RailingSubElementCache;
         }
      }

      /// <summary>
      /// The TypeRelationsCache object.
      /// </summary>
      public static TypeRelationsCache TypeRelationsCache
      {
         get
         {
            if (m_TypeRelationsCache == null)
               m_TypeRelationsCache = new TypeRelationsCache();
            return m_TypeRelationsCache;
         }
      }

      /// <summary>
   /// The FamilySymbolToTypeInfoCache object.  This maps a FamilySymbol id to the related created IFC information (the TypeObjectsCache).
      /// </summary>
   public static TypeObjectsCache FamilySymbolToTypeInfoCache
      {
         get
         {
            if (m_FamilySymbolToTypeInfoCache == null)
               m_FamilySymbolToTypeInfoCache = new TypeObjectsCache();
            return m_FamilySymbolToTypeInfoCache;
         }
      }

      /// <summary>
      /// The ZoneInfoCache object.
      /// </summary>
      public static ZoneInfoCache ZoneInfoCache
      {
         get
         {
            if (m_ZoneInfoCache == null)
               m_ZoneInfoCache = new ZoneInfoCache();
            return m_ZoneInfoCache;
         }
      }

      /// <summary>
      /// The SpaceOccupantInfoCache object.
      /// </summary>
      public static SpaceOccupantInfoCache SpaceOccupantInfoCache
      {
         get
         {
            if (m_SpaceOccupantInfoCache == null)
               m_SpaceOccupantInfoCache = new SpaceOccupantInfoCache();
            return m_SpaceOccupantInfoCache;
         }
      }

      /// <summary>
      /// The WallConnectionDataCache object.
      /// </summary>
      public static WallConnectionDataCache WallConnectionDataCache
      {
         get
         {
            if (m_WallConnectionDataCache == null)
               m_WallConnectionDataCache = new WallConnectionDataCache();
            return m_WallConnectionDataCache;
         }
      }

      /// <summary>
   /// The ElementToHandleCache object, used to cache Revit element ids to IFC entity handles.
      /// </summary>
      public static ElementToHandleCache ElementToHandleCache
      {
         get
         {
            if (m_ElementToHandleCache == null)
               m_ElementToHandleCache = new ElementToHandleCache();
            return m_ElementToHandleCache;
         }
      }

      /// <summary>
   /// The ElementTypeToHandleCache object, used to cache Revit element type ids to IFC entity handles.
   /// </summary>
   public static ElementToHandleCache ElementTypeToHandleCache
   {
      get
      {
         if (m_ElementTypeToHandleCache == null)
            m_ElementTypeToHandleCache = new ElementToHandleCache();
         return m_ElementTypeToHandleCache;
      }
   }

   /// <summary>
      /// The ExportOptionsCache object.
      /// </summary>
      public static ExportOptionsCache ExportOptionsCache
      {
         get { return m_ExportOptionsCache; }
         set { m_ExportOptionsCache = value; }
      }

      /// <summary>
      /// The ContainmentCache object.
      /// </summary>
      public static ContainmentCache ContainmentCache
      {
         get
         {
            if (m_ContainmentCache == null)
               m_ContainmentCache = new ContainmentCache();
            return m_ContainmentCache;
         }
         set { m_ContainmentCache = value; }
      }

      /// <summary>
      /// The ClassificationCache object.
      /// </summary>
      public static ClassificationCache ClassificationCache
      {
         get
         {
            if (m_ClassificationCache == null)
               m_ClassificationCache = new ClassificationCache(ExporterCacheManager.Document);
            return m_ClassificationCache;
         }
         set { m_ClassificationCache = value; }
      }

      public static ClassificationLocationCache ClassificationLocationCache
      {
         get
         {
            if (m_ClassificationLocationCache == null)
               m_ClassificationLocationCache = new ClassificationLocationCache();
            return m_ClassificationLocationCache;
         }
         set { m_ClassificationLocationCache = value; }
      }

<<<<<<< HEAD
        /// <summary>
        /// Keeps relationship of Ceiling to the Space(s) where it belongs to. Used to determine Space containment for Ceiling object that is fully contained in Space (for FMHandOverView)
        /// </summary>
        static IDictionary<ElementId, IList<ElementId>> m_CeilingSpaceRelCache;

        /// <summary>
        /// The SpaceInfo cache that maps Revit SpatialElement id to the SpaceInfo.
        /// </summary>
        static SpaceInfoCache m_SpaceInfoCache;

        /// <summary>
        /// The FabricArea id to FabricSheet handle cache.
        /// </summary>
        static IDictionary<ElementId, HashSet<IFCAnyHandle>> m_FabricAreaHandleCache;

        /// <summary>
        /// The PropertyMapCache
        /// </summary>
        static IDictionary<Tuple<string, string>, string> m_PropertyMapCache;

        /// <summary>
        /// The ParameterCache object.
        /// </summary>
        public static AllocatedGeometryObjectCache AllocatedGeometryObjectCache
        {
            get
            {
                if (m_AllocatedGeometryObjectCache == null)
                    m_AllocatedGeometryObjectCache = new AllocatedGeometryObjectCache();
                return m_AllocatedGeometryObjectCache;
            }
        }

        /// <summary>
        /// The AssemblyInstanceCache object.
        /// </summary>
        public static AssemblyInstanceCache AssemblyInstanceCache
        {
            get
            {
                if (m_AssemblyInstanceCache == null)
                    m_AssemblyInstanceCache = new AssemblyInstanceCache();
                return m_AssemblyInstanceCache;
            }
        }

        /// <summary>
        /// The CategoryClassNameCache object.
        /// </summary>
        public static IDictionary<KeyValuePair<ElementId, int>, string> CategoryClassNameCache
        {
            get
            {
                if (m_CategoryClassNameCache == null)
                    m_CategoryClassNameCache = new Dictionary<KeyValuePair<ElementId, int>, string>();
                return m_CategoryClassNameCache;
            }
        }

        /// <summary>
        /// The CategoryTypeCache object.
        /// </summary>
        public static IDictionary<KeyValuePair<ElementId, int>, string> CategoryTypeCache
        {
            get
            {
                if (m_CategoryTypeCache == null)
                    m_CategoryTypeCache = new Dictionary<KeyValuePair<ElementId, int>, string>();
                return m_CategoryTypeCache;
            }
        }

        /// <summary>
        /// The GroupElementGeometryCache object.
        /// </summary>
        public static GroupElementGeometryCache GroupElementGeometryCache
        {
            get
            {
                if (m_GroupElementGeometryCache == null)
                    m_GroupElementGeometryCache = new GroupElementGeometryCache();
                return m_GroupElementGeometryCache;
            }
        }

        /// <summary>
        /// The GUIDCache object.
        /// </summary>
        public static HashSet<string> GUIDCache
        {
            get
            {
                if (m_GUIDCache == null)
                    m_GUIDCache = new HashSet<string>();
                return m_GUIDCache;
            }
        }

        /// <summary>
        /// The GUIDs to store in elements at the end of export, if the option to store GUIDs has been selected.
        /// </summary>
        public static IDictionary<KeyValuePair<Element, BuiltInParameter>, string> GUIDsToStoreCache
        {
            get
            {
                if (m_GUIDsToStoreCache == null)
                    m_GUIDsToStoreCache = new Dictionary<KeyValuePair<Element, BuiltInParameter>, string>();
                return m_GUIDsToStoreCache;
            }
        }

        /// <summary>
        /// The HandleToElementCache object.
        /// </summary>
        public static HandleToElementCache HandleToElementCache
        {
            get
            {
                if (m_HandleToElementCache == null)
                    m_HandleToElementCache = new HandleToElementCache();
                return m_HandleToElementCache;
            }
        }

        /// <summary>
        /// The IsExternalParameterValueCache object.
        /// </summary>
        public static IDictionary<ElementId, bool?> IsExternalParameterValueCache
        {
            get
            {
                if (m_IsExternalParameterValueCache == null)
                    m_IsExternalParameterValueCache = new Dictionary<ElementId, bool?>();
                return m_IsExternalParameterValueCache;
            }
        }

        /// <summary>
        /// The language of the current Revit document.
        /// </summary>
        public static LanguageType LanguageType
        {
            get { return m_LanguageType; }
            set { m_LanguageType = value; }
        }

        public static AttributeCache AttributeCache
        {
            get
            {
                if (m_AttributeCache == null)
                    m_AttributeCache = new AttributeCache();
                return m_AttributeCache;
            }

        }
        /// <summary>
        /// The ParameterCache object.
        /// </summary>
        public static ParameterCache ParameterCache
        {
            get
            {
                if (m_ParameterCache == null)
                    m_ParameterCache = new ParameterCache();
                return m_ParameterCache;
            }
        }

        /// <summary>
        /// The PartExportedCache object.
        /// </summary>
        public static PartExportedCache PartExportedCache
        {
            get
            {
                if (m_PartExportedCache == null)
                    m_PartExportedCache = new PartExportedCache();
                return m_PartExportedCache;
            }
        }
        /// <summary>
        /// The Document object passed to the Exporter class.
        /// </summary>
        public static Autodesk.Revit.DB.Document Document
        {
            get
            {
                if (m_Document == null)
                {
                    throw new InvalidOperationException("doc is null");
                }
                return m_Document;
            }
            set
            {
                m_Document = value;
            }
        }

        /// <summary>
        /// The PresentationLayerSetCache object.
        /// </summary>
        public static PresentationLayerSetCache PresentationLayerSetCache
        {
            get
            {
                if (m_PresentationLayerSetCache == null)
                    m_PresentationLayerSetCache = new PresentationLayerSetCache();
                return m_PresentationLayerSetCache;
            }
        }

        /// <summary>
        /// The PresentationStyleAssignmentCache object.
        /// </summary>
        public static PresentationStyleAssignmentCache PresentationStyleAssignmentCache
        {
            get
            {
                if (m_PresentationStyleCache == null)
                    m_PresentationStyleCache = new PresentationStyleAssignmentCache();
                return m_PresentationStyleCache;
            }
        }

        /// <summary>
        /// The top level IfcOwnerHistory handle.
        /// </summary>
        public static IFCAnyHandle OwnerHistoryHandle
        {
            get { return m_OwnerHistoryHandle; }
            set { m_OwnerHistoryHandle = value; }
        }

        /// <summary>
        /// The top level IfcProject handle.
        /// </summary>
        public static IFCAnyHandle ProjectHandle
        {
            get { return m_ProjectHandle; }
            set { m_ProjectHandle = value; }
        }

        /// <summary>
        /// The top level IfcSite handle.
        /// </summary>
        public static IFCAnyHandle SiteHandle
        {
            get { return m_SiteHandle; }
            set { m_SiteHandle = value; }
        }

        /// <summary>
        /// The CurveAnnotationCache object.
        /// </summary>
        public static CurveAnnotationCache CurveAnnotationCache
        {
            get
            {
                if (m_CurveAnnotationCache == null)
                    m_CurveAnnotationCache = new CurveAnnotationCache();
                return m_CurveAnnotationCache;
            }
        }

        /// <summary>
        /// The CurveAnnotationCache object.
        /// </summary>
        public static IDictionary<ElementId, ElementId> DBViewsToExport
        {
            get
            {
                if (m_DBViewsToExport == null)
                    m_DBViewsToExport = new Dictionary<ElementId, ElementId>();
                return m_DBViewsToExport;
            }
        }

        /// <summary>
        /// The cache containing the openings that need to be created for doors and windows.
        /// </summary>
        public static DoorWindowDelayedOpeningCreatorCache DoorWindowDelayedOpeningCreatorCache
        {
            get
            {
                if (m_DoorWindowDelayedOpeningCreatorCache == null)
                    m_DoorWindowDelayedOpeningCreatorCache = new DoorWindowDelayedOpeningCreatorCache();
                return m_DoorWindowDelayedOpeningCreatorCache;
            }
        }

        /// <summary>
        /// The Material___SetCache object (includes IfcMaterialLayerSet, IfcMaterialProfileSet, IfcMaterialConstituentSet in IFC4).
        /// </summary>
        public static MaterialSetCache MaterialSetCache
        {
            get
            {
                if (m_MaterialSetCache == null)
                    m_MaterialSetCache = new MaterialSetCache();
                return m_MaterialSetCache;
            }
        }

        /// <summary>
        /// The MEPCache object.
        /// </summary>
        public static MEPCache MEPCache
        {
            get
            {
                if (m_MEPCache == null)
                    m_MEPCache = new MEPCache();
                return m_MEPCache;
            }
        }
=======
      /// <summary>
      /// The UnitsCache object.
      /// </summary>
      public static UnitsCache UnitsCache
      {
         get
         {
            if (m_UnitsCache == null)
               m_UnitsCache = new UnitsCache();
            return m_UnitsCache;
         }
         set { m_UnitsCache = value; }
      }

      /// <summary>
      /// The HostPartsCache object.
      /// </summary>
      public static HostPartsCache HostPartsCache
      {
         get
         {
            if (m_HostPartsCache == null)
               m_HostPartsCache = new HostPartsCache();
            return m_HostPartsCache;
         }
      }

      /// <summary>
      /// The DummyHostCache object.
      /// </summary>
      public static DummyHostCache DummyHostCache
      {
         get
         {
            if (m_DummyHostCache == null)
               m_DummyHostCache = new DummyHostCache();
            return m_DummyHostCache;
         }
      }

      /// <summary>
      /// The LevelInfoCache object.
      /// </summary>
      public static LevelInfoCache LevelInfoCache
      {
         get
         {
            if (m_LevelInfoCache == null)
               m_LevelInfoCache = new LevelInfoCache();
            return m_LevelInfoCache;
         }
      }

      /// <summary>
      /// The TypePropertyInfoCache object.
      /// </summary>
      public static TypePropertyInfoCache TypePropertyInfoCache
      {
         get
         {
            if (m_TypePropertyInfoCache == null)
               m_TypePropertyInfoCache = new TypePropertyInfoCache();
            return m_TypePropertyInfoCache;
         }
      }

      /// <summary>
      /// The PropertyInfoCache object.
      /// </summary>
      public static PropertyInfoCache PropertyInfoCache
      {
         get
         {
            if (m_PropertyInfoCache == null)
               m_PropertyInfoCache = new PropertyInfoCache();
            return m_PropertyInfoCache;
         }
      }
>>>>>>> 252292df
        
      /// <summary>
      /// The common property sets to be exported for an entity type, regardless of Object Type.
      /// </summary>
      public static IDictionary<IFCEntityType, IList<PropertySetDescription>> PropertySetsForTypeCache
      {
         get
         {
            if (m_PropertySetsForTypeCache == null)
               m_PropertySetsForTypeCache = new Dictionary<IFCEntityType, IList<PropertySetDescription>>();
            return m_PropertySetsForTypeCache;
         }
      }

      /// <summary>
      /// The common property sets to be exported for an entity type, conditional on the Object Type of the
      /// entity matching that of the PropertySetDescription.
      /// </summary>
      public static IDictionary<IFCEntityType, IList<PropertySetDescription>> ConditionalPropertySetsForTypeCache
      {
         get
         {
            if (m_ConditionalPropertySetsForTypeCache == null)
               m_ConditionalPropertySetsForTypeCache = new Dictionary<IFCEntityType, IList<PropertySetDescription>>();
            return m_ConditionalPropertySetsForTypeCache;
         }
      }

      /// <summary>
      /// The material id to style handle cache.
      /// </summary>
      public static ElementToHandleCache MaterialIdToStyleHandleCache
      {
         get
         {
            if (m_MaterialIdToStyleHandleCache == null)
               m_MaterialIdToStyleHandleCache = new ElementToHandleCache();
            return m_MaterialIdToStyleHandleCache;
         }
      }

      /// <summary>
      /// The elements in assemblies cache.
      /// </summary>
      public static ISet<IFCAnyHandle> ElementsInAssembliesCache
      {
         get
         {
            if (m_ElementsInAssembliesCache == null)
               m_ElementsInAssembliesCache = new HashSet<IFCAnyHandle>();
            return m_ElementsInAssembliesCache;
         }
      }

      public static IFCAnyHandle GetDefaultCartesianTransformationOperator3D(IFCFile file)
      {
         if (m_DefaultCartesianTransformationOperator3D == null)
         {
            XYZ orig = new XYZ();
            IFCAnyHandle origHnd = ExporterUtil.CreateCartesianPoint(file, orig);
            m_DefaultCartesianTransformationOperator3D = IFCInstanceExporter.CreateCartesianTransformationOperator3D(file, null, null, origHnd, 1.0, null);
         }
         return m_DefaultCartesianTransformationOperator3D;
      }

      /// <summary>
      /// The StairRampContainerInfoCache object.
      /// </summary>
      public static StairRampContainerInfoCache StairRampContainerInfoCache
      {
         get
         {
            if (m_StairRampContainerInfoCache == null)
               m_StairRampContainerInfoCache = new StairRampContainerInfoCache();
            return m_StairRampContainerInfoCache;
         }
      }

      /// <summary>
      /// The GridCache object.
      /// </summary>
      public static List<Element> GridCache
      {
         get
         {
            if (m_GridCache == null)
               m_GridCache = new List<Element>();
            return m_GridCache;
         }
      }

      /// <summary>
      /// This contains the mapping from Level element id to index in the IList returned by GetHostObjects.
      /// This is redundant with a native list that is being deprecated, which has inadequate API access.
      /// </summary>
      public static IDictionary<ElementId, int> HostObjectsLevelIndex
      {
         get
         {
            if (m_HostObjectsLevelIndex == null)
               m_HostObjectsLevelIndex = new Dictionary<ElementId, int>();
            return m_HostObjectsLevelIndex;
         }
      }

      /// <summary>
      /// Ceiling and Space relationship cache. We need it to check whether a Ceiling should be contained in a Space later on when exporting Ceiling
      /// </summary>
      public static IDictionary<ElementId, IList<ElementId>> CeilingSpaceRelCache
      {
         get
         {
            if (m_CeilingSpaceRelCache == null)
               m_CeilingSpaceRelCache = new Dictionary<ElementId, IList<ElementId>>();
            return m_CeilingSpaceRelCache;
         }
      }

      /// <summary>
      /// The FabricArea id to FabricSheet handle cache.
      /// </summary>
      public static IDictionary<ElementId, HashSet<IFCAnyHandle>> FabricAreaHandleCache
      {
         get
         {
            if (m_FabricAreaHandleCache == null)
               m_FabricAreaHandleCache = new Dictionary<ElementId, HashSet<IFCAnyHandle>>();
            return m_FabricAreaHandleCache;
         }
      }

      /// <summary>
      /// The PropertyMap cache
      /// </summary>
      public static IDictionary<Tuple<string, string>, string> PropertyMapCache
      {
         get
         {
            if (m_PropertyMapCache == null)
               m_PropertyMapCache = PropertyMap.LoadParameterMap();

            return m_PropertyMapCache;
         }
      }

      /// <summary>
      /// Clear all caches contained in this manager.
      /// </summary>
      public static void Clear()
      {
         if (m_AllocatedGeometryObjectCache != null)
            m_AllocatedGeometryObjectCache.DisposeCache();
         ParameterUtil.ClearParameterCache();

         m_AllocatedGeometryObjectCache = null;
         m_AreaSchemeCache = null;
         m_AssemblyInstanceCache = null;
         m_BeamSystemCache = null;
         m_CategoryClassNameCache = null;
         m_CategoryTypeCache = null;
         m_CeilingSpaceRelCache = null;
         m_ClassificationCache = null;
         m_ClassificationLocationCache = null;
         m_ConditionalPropertySetsForTypeCache = null;
         m_ContainmentCache = null;
         m_CurveAnnotationCache = null;
         m_DBViewsToExport = null;
         m_DefaultCartesianTransformationOperator3D = null;
         m_DoorWindowDelayedOpeningCreatorCache = null;
         m_DummyHostCache = null;
         m_ElementsInAssembliesCache = null;
         m_ElementToHandleCache = null;
         m_ElementTypeToHandleCache = null;
         m_ExportOptionsCache = null;
         m_FabricAreaHandleCache = null;
         m_FamilySymbolToTypeInfoCache = null;
         m_GridCache = null;
         m_GroupCache = null;
         m_GroupElementGeometryCache = null;
         m_GUIDCache = null;
         m_GUIDsToStoreCache = null;
         m_HandleToElementCache = null;
         m_HostObjectsLevelIndex = null;
         m_HostPartsCache = null;
         m_IsExternalParameterValueCache = null;
         m_LevelInfoCache = null;
         m_MaterialIdToStyleHandleCache = null;
         m_MaterialSetUsageCache = null;
         m_MaterialSetCache = null;
         //m_MaterialConstituentCache = null;
         m_MaterialConstituentSetCache = null;
         m_MaterialHandleCache = null;
         m_MaterialRelationsCache = null;
         m_MEPCache = null;
         m_OwnerHistoryHandle = null;
         m_ParameterCache = null;
         m_PartExportedCache = null;
         m_PresentationLayerSetCache = null;
         m_PresentationStyleCache = null;
         m_ProjectHandle = null;
         m_PropertyInfoCache = null;
         m_PropertyMapCache = null;
         m_PropertySetsForTypeCache = null;
         m_RailingCache = null;
         m_RailingSubElementCache = null;
         m_SiteHandle = null;
         m_SpaceBoundaryCache = null;
         m_SpaceInfoCache = null;
         m_SpaceOccupantInfoCache = null;
         m_StairRampContainerInfoCache = null;
         m_SystemsCache = null;
         m_TrussCache = null;
         m_TypePropertyInfoCache = null;
         m_TypeRelationsCache = null;
         m_ViewScheduleElementCache = null;
         m_WallConnectionDataCache = null;
         m_UnitsCache = null;
         m_ZoneCache = null;
         m_ZoneInfoCache = null;
         BuildingHandle = null;
      }
   }
}<|MERGE_RESOLUTION|>--- conflicted
+++ resolved
@@ -32,164 +32,6 @@
 
 namespace Revit.IFC.Export.Utility
 {
-<<<<<<< HEAD
-    /// <summary>
-    /// Manages caches necessary for IFC export.
-    /// </summary>
-    public class ExporterCacheManager
-    {
-        /// <summary>
-        /// The AssemblyInstanceCache object.
-        /// </summary>
-        static AllocatedGeometryObjectCache m_AllocatedGeometryObjectCache;
-
-        /// <summary>
-        /// The AssemblyInstanceCache object.
-        /// </summary>
-        static AssemblyInstanceCache m_AssemblyInstanceCache;
-
-        /// <summary>
-        /// The IfcBuilding handle.
-        /// </summary>
-        static public IFCAnyHandle BuildingHandle { get; set; }
-
-        /// <summary>
-        /// Cache the values of the IFC entity class from the IFC Export table by category.
-        /// </summary>
-        static Dictionary<KeyValuePair<ElementId, int>, string> m_CategoryClassNameCache;
-
-        /// <summary>
-        /// Cache the values of the IFC entity pre-defined type from the IFC Export table by category.
-        /// </summary>
-        static Dictionary<KeyValuePair<ElementId, int>, string> m_CategoryTypeCache;
-
-        /// <summary>
-        /// The ClassificationCache object.
-        /// Keeps track of created IfcClassifications for re-use.
-        /// </summary>
-        static ClassificationCache m_ClassificationCache;
-
-        /// <summary>
-        /// The Classification location cache.
-        /// </summary>
-        static ClassificationLocationCache m_ClassificationLocationCache;
-
-        /// <summary>
-        /// The ContainmentCache object.
-        /// </summary>
-        static ContainmentCache m_ContainmentCache;
-
-        /// <summary>
-        /// The CurveAnnotationCache object.
-        /// </summary>
-        static CurveAnnotationCache m_CurveAnnotationCache;
-
-        /// <summary>
-        /// The db views to export.
-        /// </summary>
-        static IDictionary<ElementId, ElementId> m_DBViewsToExport;
-
-        /// <summary>
-        /// The Document object.
-        /// </summary>
-        static Document m_Document;
-
-        /// <summary>
-        /// The collection of openings needed for created doors and windows.
-        /// </summary>
-        static DoorWindowDelayedOpeningCreatorCache m_DoorWindowDelayedOpeningCreatorCache;
-
-        ///<summary>
-        /// The ElementToHandleCache cache.
-        /// </summary>
-        static ElementToHandleCache m_ElementToHandleCache;
-
-        ///<summary>
-        /// The ExportOptions cache.
-        /// </summary>
-        static ExportOptionsCache m_ExportOptionsCache;
-
-        /// <summary>
-        /// The GroupElementGeometryCache cache.
-        /// </summary>
-        static GroupElementGeometryCache m_GroupElementGeometryCache;
-
-        /// <summary>
-        /// The GUID cache.
-        /// </summary>
-        static HashSet<string> m_GUIDCache;
-
-        /// <summary>
-        /// The GUIDs to store at the end of export.
-        /// </summary>
-        static Dictionary<KeyValuePair<Element, BuiltInParameter>, string> m_GUIDsToStoreCache;
-
-        /// <summary>
-        /// The HandleToElementCache cache.
-        /// This maps an IFC handle to the Element that created it.
-        /// This is used to identify which element should be used for properties, for elements (e.g. Stairs) that contain other elements.
-        /// </summary>
-        static HandleToElementCache m_HandleToElementCache;
-
-        /// <summary>
-        /// The IsExternal parameter value cache.
-        /// This stores the IsExternal value from the shared parameters, if any, for elements that may be used by hosted elements later.
-        /// We use this because we clear the ParametersCache after we export an element, and do not want to create just for IsExternal.
-        static Dictionary<ElementId, bool?> m_IsExternalParameterValueCache;
-
-        /// <summary>
-        /// The language of the current Revit document.
-        /// </summary>
-        static LanguageType m_LanguageType;
-
-        /// <summary>
-        /// The LevelInfoCache object.  This contains extra information on top of
-        /// IFCLevelInfo, and will eventually replace it.
-        /// </summary>
-        static LevelInfoCache m_LevelInfoCache;
-
-        /// <summary>
-        /// The MaterialHandleCache object.
-        /// </summary>
-        static MaterialHandleCache m_MaterialHandleCache;
-
-        /// <summary>
-         /// The MaterialConsituent object cache (starting IFC4)
-         /// </summary>
-         //static MaterialHandleCache m_MaterialConstituentCache;
-
-         /// <summary>
-         /// The MaterialConstituentSet cache (starting IFC4)
-         /// </summary>
-         static MaterialConstituentSetCache m_MaterialConstituentSetCache;
-
-        /// <summary>
-        /// The MaterialLayerRelationsCache object.
-        /// </summary>
-         static MaterialSetUsageCache m_MaterialSetUsageCache;
-
-        /// <summary>
-        /// The MaterialLayerSetCache object.
-        /// </summary>
-        static MaterialSetCache m_MaterialSetCache;
-
-        /// <summary>
-        /// The MEPCache object.
-        /// </summary>
-        static MEPCache m_MEPCache;
-
-        /// <summary>
-        /// The MaterialRelationsCache object.
-        /// </summary>
-        static MaterialRelationsCache m_MaterialRelationsCache;
-
-        /// <summary>
-        /// The top level IfcOwnerHistory handle.
-        /// </summary>
-        static IFCAnyHandle m_OwnerHistoryHandle;
-
-        static AttributeCache m_AttributeCache;
-=======
    /// <summary>
    /// Manages caches necessary for IFC export.
    /// </summary>
@@ -344,8 +186,9 @@
       /// The top level IfcOwnerHistory handle.
       /// </summary>
       static IFCAnyHandle m_OwnerHistoryHandle;
->>>>>>> 252292df
-        
+
+      static AttributeCache m_AttributeCache;
+
       /// <summary>
       /// The ParameterCache object.
       /// </summary>
@@ -675,6 +518,16 @@
       {
          get { return m_LanguageType; }
          set { m_LanguageType = value; }
+      }
+
+      public static AttributeCache AttributeCache
+      {
+         get
+         {
+            if (m_AttributeCache == null)
+               m_AttributeCache = new AttributeCache();
+            return m_AttributeCache;
+         }
       }
 
       /// <summary>
@@ -1184,325 +1037,6 @@
          set { m_ClassificationLocationCache = value; }
       }
 
-<<<<<<< HEAD
-        /// <summary>
-        /// Keeps relationship of Ceiling to the Space(s) where it belongs to. Used to determine Space containment for Ceiling object that is fully contained in Space (for FMHandOverView)
-        /// </summary>
-        static IDictionary<ElementId, IList<ElementId>> m_CeilingSpaceRelCache;
-
-        /// <summary>
-        /// The SpaceInfo cache that maps Revit SpatialElement id to the SpaceInfo.
-        /// </summary>
-        static SpaceInfoCache m_SpaceInfoCache;
-
-        /// <summary>
-        /// The FabricArea id to FabricSheet handle cache.
-        /// </summary>
-        static IDictionary<ElementId, HashSet<IFCAnyHandle>> m_FabricAreaHandleCache;
-
-        /// <summary>
-        /// The PropertyMapCache
-        /// </summary>
-        static IDictionary<Tuple<string, string>, string> m_PropertyMapCache;
-
-        /// <summary>
-        /// The ParameterCache object.
-        /// </summary>
-        public static AllocatedGeometryObjectCache AllocatedGeometryObjectCache
-        {
-            get
-            {
-                if (m_AllocatedGeometryObjectCache == null)
-                    m_AllocatedGeometryObjectCache = new AllocatedGeometryObjectCache();
-                return m_AllocatedGeometryObjectCache;
-            }
-        }
-
-        /// <summary>
-        /// The AssemblyInstanceCache object.
-        /// </summary>
-        public static AssemblyInstanceCache AssemblyInstanceCache
-        {
-            get
-            {
-                if (m_AssemblyInstanceCache == null)
-                    m_AssemblyInstanceCache = new AssemblyInstanceCache();
-                return m_AssemblyInstanceCache;
-            }
-        }
-
-        /// <summary>
-        /// The CategoryClassNameCache object.
-        /// </summary>
-        public static IDictionary<KeyValuePair<ElementId, int>, string> CategoryClassNameCache
-        {
-            get
-            {
-                if (m_CategoryClassNameCache == null)
-                    m_CategoryClassNameCache = new Dictionary<KeyValuePair<ElementId, int>, string>();
-                return m_CategoryClassNameCache;
-            }
-        }
-
-        /// <summary>
-        /// The CategoryTypeCache object.
-        /// </summary>
-        public static IDictionary<KeyValuePair<ElementId, int>, string> CategoryTypeCache
-        {
-            get
-            {
-                if (m_CategoryTypeCache == null)
-                    m_CategoryTypeCache = new Dictionary<KeyValuePair<ElementId, int>, string>();
-                return m_CategoryTypeCache;
-            }
-        }
-
-        /// <summary>
-        /// The GroupElementGeometryCache object.
-        /// </summary>
-        public static GroupElementGeometryCache GroupElementGeometryCache
-        {
-            get
-            {
-                if (m_GroupElementGeometryCache == null)
-                    m_GroupElementGeometryCache = new GroupElementGeometryCache();
-                return m_GroupElementGeometryCache;
-            }
-        }
-
-        /// <summary>
-        /// The GUIDCache object.
-        /// </summary>
-        public static HashSet<string> GUIDCache
-        {
-            get
-            {
-                if (m_GUIDCache == null)
-                    m_GUIDCache = new HashSet<string>();
-                return m_GUIDCache;
-            }
-        }
-
-        /// <summary>
-        /// The GUIDs to store in elements at the end of export, if the option to store GUIDs has been selected.
-        /// </summary>
-        public static IDictionary<KeyValuePair<Element, BuiltInParameter>, string> GUIDsToStoreCache
-        {
-            get
-            {
-                if (m_GUIDsToStoreCache == null)
-                    m_GUIDsToStoreCache = new Dictionary<KeyValuePair<Element, BuiltInParameter>, string>();
-                return m_GUIDsToStoreCache;
-            }
-        }
-
-        /// <summary>
-        /// The HandleToElementCache object.
-        /// </summary>
-        public static HandleToElementCache HandleToElementCache
-        {
-            get
-            {
-                if (m_HandleToElementCache == null)
-                    m_HandleToElementCache = new HandleToElementCache();
-                return m_HandleToElementCache;
-            }
-        }
-
-        /// <summary>
-        /// The IsExternalParameterValueCache object.
-        /// </summary>
-        public static IDictionary<ElementId, bool?> IsExternalParameterValueCache
-        {
-            get
-            {
-                if (m_IsExternalParameterValueCache == null)
-                    m_IsExternalParameterValueCache = new Dictionary<ElementId, bool?>();
-                return m_IsExternalParameterValueCache;
-            }
-        }
-
-        /// <summary>
-        /// The language of the current Revit document.
-        /// </summary>
-        public static LanguageType LanguageType
-        {
-            get { return m_LanguageType; }
-            set { m_LanguageType = value; }
-        }
-
-        public static AttributeCache AttributeCache
-        {
-            get
-            {
-                if (m_AttributeCache == null)
-                    m_AttributeCache = new AttributeCache();
-                return m_AttributeCache;
-            }
-
-        }
-        /// <summary>
-        /// The ParameterCache object.
-        /// </summary>
-        public static ParameterCache ParameterCache
-        {
-            get
-            {
-                if (m_ParameterCache == null)
-                    m_ParameterCache = new ParameterCache();
-                return m_ParameterCache;
-            }
-        }
-
-        /// <summary>
-        /// The PartExportedCache object.
-        /// </summary>
-        public static PartExportedCache PartExportedCache
-        {
-            get
-            {
-                if (m_PartExportedCache == null)
-                    m_PartExportedCache = new PartExportedCache();
-                return m_PartExportedCache;
-            }
-        }
-        /// <summary>
-        /// The Document object passed to the Exporter class.
-        /// </summary>
-        public static Autodesk.Revit.DB.Document Document
-        {
-            get
-            {
-                if (m_Document == null)
-                {
-                    throw new InvalidOperationException("doc is null");
-                }
-                return m_Document;
-            }
-            set
-            {
-                m_Document = value;
-            }
-        }
-
-        /// <summary>
-        /// The PresentationLayerSetCache object.
-        /// </summary>
-        public static PresentationLayerSetCache PresentationLayerSetCache
-        {
-            get
-            {
-                if (m_PresentationLayerSetCache == null)
-                    m_PresentationLayerSetCache = new PresentationLayerSetCache();
-                return m_PresentationLayerSetCache;
-            }
-        }
-
-        /// <summary>
-        /// The PresentationStyleAssignmentCache object.
-        /// </summary>
-        public static PresentationStyleAssignmentCache PresentationStyleAssignmentCache
-        {
-            get
-            {
-                if (m_PresentationStyleCache == null)
-                    m_PresentationStyleCache = new PresentationStyleAssignmentCache();
-                return m_PresentationStyleCache;
-            }
-        }
-
-        /// <summary>
-        /// The top level IfcOwnerHistory handle.
-        /// </summary>
-        public static IFCAnyHandle OwnerHistoryHandle
-        {
-            get { return m_OwnerHistoryHandle; }
-            set { m_OwnerHistoryHandle = value; }
-        }
-
-        /// <summary>
-        /// The top level IfcProject handle.
-        /// </summary>
-        public static IFCAnyHandle ProjectHandle
-        {
-            get { return m_ProjectHandle; }
-            set { m_ProjectHandle = value; }
-        }
-
-        /// <summary>
-        /// The top level IfcSite handle.
-        /// </summary>
-        public static IFCAnyHandle SiteHandle
-        {
-            get { return m_SiteHandle; }
-            set { m_SiteHandle = value; }
-        }
-
-        /// <summary>
-        /// The CurveAnnotationCache object.
-        /// </summary>
-        public static CurveAnnotationCache CurveAnnotationCache
-        {
-            get
-            {
-                if (m_CurveAnnotationCache == null)
-                    m_CurveAnnotationCache = new CurveAnnotationCache();
-                return m_CurveAnnotationCache;
-            }
-        }
-
-        /// <summary>
-        /// The CurveAnnotationCache object.
-        /// </summary>
-        public static IDictionary<ElementId, ElementId> DBViewsToExport
-        {
-            get
-            {
-                if (m_DBViewsToExport == null)
-                    m_DBViewsToExport = new Dictionary<ElementId, ElementId>();
-                return m_DBViewsToExport;
-            }
-        }
-
-        /// <summary>
-        /// The cache containing the openings that need to be created for doors and windows.
-        /// </summary>
-        public static DoorWindowDelayedOpeningCreatorCache DoorWindowDelayedOpeningCreatorCache
-        {
-            get
-            {
-                if (m_DoorWindowDelayedOpeningCreatorCache == null)
-                    m_DoorWindowDelayedOpeningCreatorCache = new DoorWindowDelayedOpeningCreatorCache();
-                return m_DoorWindowDelayedOpeningCreatorCache;
-            }
-        }
-
-        /// <summary>
-        /// The Material___SetCache object (includes IfcMaterialLayerSet, IfcMaterialProfileSet, IfcMaterialConstituentSet in IFC4).
-        /// </summary>
-        public static MaterialSetCache MaterialSetCache
-        {
-            get
-            {
-                if (m_MaterialSetCache == null)
-                    m_MaterialSetCache = new MaterialSetCache();
-                return m_MaterialSetCache;
-            }
-        }
-
-        /// <summary>
-        /// The MEPCache object.
-        /// </summary>
-        public static MEPCache MEPCache
-        {
-            get
-            {
-                if (m_MEPCache == null)
-                    m_MEPCache = new MEPCache();
-                return m_MEPCache;
-            }
-        }
-=======
       /// <summary>
       /// The UnitsCache object.
       /// </summary>
@@ -1581,7 +1115,6 @@
             return m_PropertyInfoCache;
          }
       }
->>>>>>> 252292df
         
       /// <summary>
       /// The common property sets to be exported for an entity type, regardless of Object Type.
