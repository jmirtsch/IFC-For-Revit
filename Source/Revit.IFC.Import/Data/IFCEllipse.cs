﻿//
// Revit IFC Import library: this library works with Autodesk(R) Revit(R) to import IFC files.
// Copyright (C) 2013  Autodesk, Inc.
// 
// This library is free software; you can redistribute it and/or
// modify it under the terms of the GNU Lesser General Public
// License as published by the Free Software Foundation; either
// version 2.1 of the License, or (at your option) any later version.
//
// This library is distributed in the hope that it will be useful,
// but WITHOUT ANY WARRANTY; without even the implied warranty of
// MERCHANTABILITY or FITNESS FOR A PARTICULAR PURPOSE.  See the GNU
// Lesser General Public License for more details.
//
// You should have received a copy of the GNU Lesser General Public
// License along with this library; if not, write to the Free Software
// Foundation, Inc., 51 Franklin Street, Fifth Floor, Boston, MA  02110-1301  USA
//

using System;
using System.Collections.Generic;
using System.Linq;
using System.Text;
using Autodesk.Revit.DB;
using Autodesk.Revit.DB.IFC;
using Revit.IFC.Common.Utility;
using Revit.IFC.Common.Enums;
using Revit.IFC.Import.Enums;
using Revit.IFC.Import.Geometry;
using Revit.IFC.Import.Utility;

namespace Revit.IFC.Import.Data
{
   /// <summary>
   /// Class that represents IFCEllipse entity
   /// </summary>
   public class IFCEllipse : IFCConic
   {
      protected IFCEllipse()
      {
      }

      protected IFCEllipse(IFCAnyHandle conic)
      {
         Process(conic);
      }

      protected override void Process(IFCAnyHandle ifcCurve)
      {
         base.Process(ifcCurve);
         bool found = false;
         double radiusX = IFCImportHandleUtil.GetRequiredScaledLengthAttribute(ifcCurve, "SemiAxis1", out found);
         if (!found)
            Importer.TheLog.LogError(ifcCurve.StepId, "Cannot find the attribute SemiAxis1 of this curve", true);

         double radiusY = IFCImportHandleUtil.GetRequiredScaledLengthAttribute(ifcCurve, "SemiAxis2", out found);
         if (!found)
            Importer.TheLog.LogError(ifcCurve.StepId, "Cannot find the attribute SemiAxis2 of this curve", true);

<<<<<<< HEAD
            Curve = Ellipse.Create(Position.Origin, radiusX, radiusY, Position.BasisX, Position.BasisY, 0, 2.0 * Math.PI);
        }
=======
         Curve = Ellipse.CreateCurve(Position.Origin, radiusX, radiusY, Position.BasisX, Position.BasisY, 0, 2.0 * Math.PI);
      }
>>>>>>> bc1794f2

      /// <summary>
      /// Create an IFCEllipse object from a handle of type IfcEllipse
      /// </summary>
      /// <param name="ifcEllipse">The IFC handle</param>
      /// <returns>The IFCEllipse object</returns>
      public static IFCEllipse ProcessIFCEllipse(IFCAnyHandle ifcEllipse)
      {
         if (IFCAnyHandleUtil.IsNullOrHasNoValue(ifcEllipse))
         {
            Importer.TheLog.LogNullError(IFCEntityType.IfcEllipse);
            return null;
         }

         IFCEntity ellipse = null;
         if (!IFCImportFile.TheFile.EntityMap.TryGetValue(ifcEllipse.StepId, out ellipse))
            ellipse = new IFCEllipse(ifcEllipse);

         return (ellipse as IFCEllipse);
      }
   }
}<|MERGE_RESOLUTION|>--- conflicted
+++ resolved
@@ -57,13 +57,8 @@
          if (!found)
             Importer.TheLog.LogError(ifcCurve.StepId, "Cannot find the attribute SemiAxis2 of this curve", true);
 
-<<<<<<< HEAD
             Curve = Ellipse.Create(Position.Origin, radiusX, radiusY, Position.BasisX, Position.BasisY, 0, 2.0 * Math.PI);
         }
-=======
-         Curve = Ellipse.CreateCurve(Position.Origin, radiusX, radiusY, Position.BasisX, Position.BasisY, 0, 2.0 * Math.PI);
-      }
->>>>>>> bc1794f2
 
       /// <summary>
       /// Create an IFCEllipse object from a handle of type IfcEllipse
