--- conflicted
+++ resolved
@@ -28,7 +28,6 @@
 
 namespace Revit.IFC.Common.Extensions
 {
-<<<<<<< HEAD
    public class IFCAddress
    {
       private Schema m_schema = null;
@@ -48,33 +47,11 @@
       private const String s_addressCountry = "Country";
       private const String s_saveAddrToBldg = "SaveToIfcBuilding";
       private const String s_saveAddrToSite = "SaveToIfcSite";
-=======
-    public class IFCAddress
-    {
-        private Schema m_schema = null;
-        private static Guid s_schemaId = new Guid("79EE6AD8-8A45-49B1-AB13-DDDB128A9EFE");
-        private const String s_addressMapField = "IFCAddressMapField";  // Don't change this name, it affects the schema.
-
-        private const String s_addressPurpose = "Purpose";
-        private const String s_addressDescription = "Description";
-        private const String s_addressUserDefinedPurpose = "UserDefinedPurpose";
-        private const String s_addressInternalLocation = "InternalLocation";
-        private const String s_addressAddressLine1 = "AddressLine1";
-        private const String s_addressAddressLine2 = "AddressLine2";
-        private const String s_addressPOBox = "PostalBox";
-        private const String s_addressTownOrCity = "Town";
-        private const String s_addressRegionOrState = "Region";
-        private const String s_addressPostalCode = "PostalCode";
-        private const String s_addressCountry = "Country";
-         private const String s_saveAddrToBldg = "SaveToIfcBuilding";
-         private const String s_saveAddrToSite = "SaveToIfcSite";
->>>>>>> 243aa67b
 
       /// <summary>
       /// IFC address initialization
       /// </summary>
       public IFCAddress()
-<<<<<<< HEAD
       {
          if (m_schema == null)
          {
@@ -119,10 +96,6 @@
          {
             IList<DataStorage> oldSavedAddress = GetAddressInStorage(document, m_schema);
             if (oldSavedAddress.Count > 0)
-=======
-        {
-            if (m_schema == null)
->>>>>>> 243aa67b
             {
                Transaction deleteTransaction = new Transaction(document, "Delete old IFC address");
                deleteTransaction.Start();
@@ -192,7 +165,6 @@
             if (addressStorage.Count > 0)
             {
 
-<<<<<<< HEAD
                // expected only one address in the storage
                Entity savedAddress = addressStorage[0].GetEntity(m_schema);
                IDictionary<string, string> savedAddressMap = savedAddress.Get<IDictionary<string, string>>(s_addressMapField);
@@ -224,96 +196,6 @@
                   addressItemSaved.AssignAddressToSite = savedAddressMap[s_saveAddrToSite].Equals("Y");
                address = addressItemSaved;
                return true;
-=======
-            // Update the address using the new information
-            if (m_schema == null)
-            {
-                m_schema = Schema.Lookup(s_schemaId);
-            }
-            if (m_schema != null)
-            {
-                Transaction transaction = new Transaction(document, "Update saved IFC Address");
-                transaction.Start();
-
-                DataStorage addressStorage = DataStorage.Create(document);
-
-                Entity mapEntity = new Entity(m_schema);
-                IDictionary<string, string> mapData = new Dictionary<string, string>();
-                if (addressItem.Purpose != null) mapData.Add(s_addressPurpose, addressItem.Purpose.ToString());
-                if (addressItem.Description != null) mapData.Add(s_addressDescription, addressItem.Description.ToString());
-                if (addressItem.UserDefinedPurpose != null) mapData.Add(s_addressUserDefinedPurpose, addressItem.UserDefinedPurpose.ToString());
-                if (addressItem.InternalLocation != null) mapData.Add(s_addressInternalLocation, addressItem.InternalLocation.ToString());
-                if (addressItem.AddressLine1 != null) mapData.Add(s_addressAddressLine1, addressItem.AddressLine1.ToString());
-                if (addressItem.AddressLine2 != null) mapData.Add(s_addressAddressLine2, addressItem.AddressLine2.ToString());
-                if (addressItem.POBox != null) mapData.Add(s_addressPOBox, addressItem.POBox.ToString());
-                if (addressItem.TownOrCity != null) mapData.Add(s_addressTownOrCity, addressItem.TownOrCity.ToString());
-                if (addressItem.RegionOrState != null) mapData.Add(s_addressRegionOrState, addressItem.RegionOrState.ToString());
-                if (addressItem.PostalCode != null) mapData.Add(s_addressPostalCode, addressItem.PostalCode.ToString());
-                if (addressItem.Country != null) mapData.Add(s_addressCountry, addressItem.Country.ToString());
-                if (addressItem.AssignAddressToBuilding) mapData.Add(s_saveAddrToBldg, "Y");
-                if (addressItem.AssignAddressToSite) mapData.Add(s_saveAddrToSite, "Y");
-
-                mapEntity.Set<IDictionary<string, String>>(s_addressMapField, mapData);
-                addressStorage.SetEntity(mapEntity);
-
-                transaction.Commit();
-            }
-        }
-
-        /// <summary>
-        /// Get saved IFC address from the extensible storage.
-        /// </summary>
-        /// <param name="document">The document storing the saved address.</param>
-        /// <param name="address">saved address information from the extensible storage.</param>
-        /// <returns>returns status whether there is any saved address in the extensible storage.</returns>
-        public bool GetSavedAddress(Document document, out IFCAddressItem address)
-        {
-            IFCAddressItem addressItemSaved = new IFCAddressItem();
-
-            if (m_schema == null)
-            {
-                m_schema = Schema.Lookup(s_schemaId);
-            }
-            if (m_schema != null)
-            {
-                 IList<DataStorage> addressStorage = GetAddressInStorage(document, m_schema);
-
-                if (addressStorage.Count > 0)
-                {
-
-                    // expected only one address in the storage
-                    Entity savedAddress = addressStorage[0].GetEntity(m_schema);
-                    IDictionary<string, string> savedAddressMap = savedAddress.Get<IDictionary<string, string>>(s_addressMapField);
-                    if (savedAddressMap.ContainsKey(s_addressPurpose))
-                        addressItemSaved.Purpose = savedAddressMap[s_addressPurpose];
-                    if (savedAddressMap.ContainsKey(s_addressDescription))
-                        addressItemSaved.Description = savedAddressMap[s_addressDescription];
-                    if (savedAddressMap.ContainsKey(s_addressUserDefinedPurpose))
-                        addressItemSaved.UserDefinedPurpose = savedAddressMap[s_addressUserDefinedPurpose];
-                    if (savedAddressMap.ContainsKey(s_addressInternalLocation))
-                        addressItemSaved.InternalLocation = savedAddressMap[s_addressInternalLocation];
-                    if (savedAddressMap.ContainsKey(s_addressAddressLine1))
-                        addressItemSaved.AddressLine1 = savedAddressMap[s_addressAddressLine1];
-                    if (savedAddressMap.ContainsKey(s_addressAddressLine2))
-                        addressItemSaved.AddressLine2 = savedAddressMap[s_addressAddressLine2];
-                    if (savedAddressMap.ContainsKey(s_addressPOBox))
-                        addressItemSaved.POBox = savedAddressMap[s_addressPOBox];
-                    if (savedAddressMap.ContainsKey(s_addressTownOrCity))
-                        addressItemSaved.TownOrCity = savedAddressMap[s_addressTownOrCity];
-                    if (savedAddressMap.ContainsKey(s_addressRegionOrState))
-                        addressItemSaved.RegionOrState = savedAddressMap[s_addressRegionOrState];
-                    if (savedAddressMap.ContainsKey(s_addressPostalCode))
-                        addressItemSaved.PostalCode = savedAddressMap[s_addressPostalCode];
-                    if (savedAddressMap.ContainsKey(s_addressCountry))
-                        addressItemSaved.Country = savedAddressMap[s_addressCountry];
-                     if (savedAddressMap.ContainsKey(s_saveAddrToBldg))
-                        addressItemSaved.AssignAddressToBuilding = savedAddressMap[s_saveAddrToBldg].Equals("Y");
-                     if (savedAddressMap.ContainsKey(s_saveAddrToSite))
-                        addressItemSaved.AssignAddressToSite = savedAddressMap[s_saveAddrToSite].Equals("Y");
-                     address = addressItemSaved;
-                    return true;
-                }
->>>>>>> 243aa67b
             }
          }
 
